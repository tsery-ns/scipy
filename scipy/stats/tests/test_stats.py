""" Test functions for stats module

    WRITTEN BY LOUIS LUANGKESORN <lluang@yahoo.com> FOR THE STATS MODULE
    BASED ON WILKINSON'S STATISTICS QUIZ
    https://www.stanford.edu/~clint/bench/wilk.txt

    Additional tests by a host of SciPy developers.
"""
import os
import warnings
from collections import namedtuple

from numpy.testing import (assert_, assert_equal,
                           assert_almost_equal, assert_array_almost_equal,
                           assert_array_equal, assert_approx_equal,
                           assert_allclose, assert_warns, suppress_warnings)
import pytest
from pytest import raises as assert_raises
import numpy.ma.testutils as mat
from numpy import array, arange, float32, float64, power
import numpy as np

import scipy.stats as stats
import scipy.stats.mstats as mstats
import scipy.stats.mstats_basic as mstats_basic
from scipy.stats._ksstats import kolmogn
from scipy.special._testutils import FuncData
from .common_tests import check_named_results
from scipy.sparse.sputils import matrix
from scipy.spatial.distance import cdist

""" Numbers in docstrings beginning with 'W' refer to the section numbers
    and headings found in the STATISTICS QUIZ of Leland Wilkinson.  These are
    considered to be essential functionality.  True testing and
    evaluation of a statistics package requires use of the
    NIST Statistical test data.  See McCoullough(1999) Assessing The Reliability
    of Statistical Software for a test methodology and its
    implementation in testing SAS, SPSS, and S-Plus
"""

#  Datasets
#  These data sets are from the nasty.dat sets used by Wilkinson
#  For completeness, I should write the relevant tests and count them as failures
#  Somewhat acceptable, since this is still beta software.  It would count as a
#  good target for 1.0 status
X = array([1,2,3,4,5,6,7,8,9], float)
ZERO = array([0,0,0,0,0,0,0,0,0], float)
BIG = array([99999991,99999992,99999993,99999994,99999995,99999996,99999997,
             99999998,99999999], float)
LITTLE = array([0.99999991,0.99999992,0.99999993,0.99999994,0.99999995,0.99999996,
                0.99999997,0.99999998,0.99999999], float)
HUGE = array([1e+12,2e+12,3e+12,4e+12,5e+12,6e+12,7e+12,8e+12,9e+12], float)
TINY = array([1e-12,2e-12,3e-12,4e-12,5e-12,6e-12,7e-12,8e-12,9e-12], float)
ROUND = array([0.5,1.5,2.5,3.5,4.5,5.5,6.5,7.5,8.5], float)


class TestTrimmedStats(object):
    # TODO: write these tests to handle missing values properly
    dprec = np.finfo(np.float64).precision

    def test_tmean(self):
        y = stats.tmean(X, (2, 8), (True, True))
        assert_approx_equal(y, 5.0, significant=self.dprec)

        y1 = stats.tmean(X, limits=(2, 8), inclusive=(False, False))
        y2 = stats.tmean(X, limits=None)
        assert_approx_equal(y1, y2, significant=self.dprec)

    def test_tvar(self):
        y = stats.tvar(X, limits=(2, 8), inclusive=(True, True))
        assert_approx_equal(y, 4.6666666666666661, significant=self.dprec)

        y = stats.tvar(X, limits=None)
        assert_approx_equal(y, X.var(ddof=1), significant=self.dprec)

        x_2d = arange(63, dtype=float64).reshape((9, 7))
        y = stats.tvar(x_2d, axis=None)
        assert_approx_equal(y, x_2d.var(ddof=1), significant=self.dprec)

        y = stats.tvar(x_2d, axis=0)
        assert_array_almost_equal(y[0], np.full((1, 7), 367.50000000), decimal=8)

        y = stats.tvar(x_2d, axis=1)
        assert_array_almost_equal(y[0], np.full((1, 9), 4.66666667), decimal=8)

        y = stats.tvar(x_2d[3, :])
        assert_approx_equal(y, 4.666666666666667, significant=self.dprec)

        with suppress_warnings() as sup:
            sup.record(RuntimeWarning, "Degrees of freedom <= 0 for slice.")

            # Limiting some values along one axis
            y = stats.tvar(x_2d, limits=(1, 5), axis=1, inclusive=(True, True))
            assert_approx_equal(y[0], 2.5, significant=self.dprec)

            # Limiting all values along one axis
            y = stats.tvar(x_2d, limits=(0, 6), axis=1, inclusive=(True, True))
            assert_approx_equal(y[0], 4.666666666666667, significant=self.dprec)
            assert_equal(y[1], np.nan)

    def test_tstd(self):
        y = stats.tstd(X, (2, 8), (True, True))
        assert_approx_equal(y, 2.1602468994692865, significant=self.dprec)

        y = stats.tstd(X, limits=None)
        assert_approx_equal(y, X.std(ddof=1), significant=self.dprec)

    def test_tmin(self):
        assert_equal(stats.tmin(4), 4)

        x = np.arange(10)
        assert_equal(stats.tmin(x), 0)
        assert_equal(stats.tmin(x, lowerlimit=0), 0)
        assert_equal(stats.tmin(x, lowerlimit=0, inclusive=False), 1)

        x = x.reshape((5, 2))
        assert_equal(stats.tmin(x, lowerlimit=0, inclusive=False), [2, 1])
        assert_equal(stats.tmin(x, axis=1), [0, 2, 4, 6, 8])
        assert_equal(stats.tmin(x, axis=None), 0)

        x = np.arange(10.)
        x[9] = np.nan
        with suppress_warnings() as sup:
            sup.record(RuntimeWarning, "invalid value*")
            assert_equal(stats.tmin(x), np.nan)
            assert_equal(stats.tmin(x, nan_policy='omit'), 0.)
            assert_raises(ValueError, stats.tmin, x, nan_policy='raise')
            assert_raises(ValueError, stats.tmin, x, nan_policy='foobar')
            msg = "'propagate', 'raise', 'omit'"
            with assert_raises(ValueError, match=msg):
                stats.tmin(x, nan_policy='foo')

    def test_tmax(self):
        assert_equal(stats.tmax(4), 4)

        x = np.arange(10)
        assert_equal(stats.tmax(x), 9)
        assert_equal(stats.tmax(x, upperlimit=9), 9)
        assert_equal(stats.tmax(x, upperlimit=9, inclusive=False), 8)

        x = x.reshape((5, 2))
        assert_equal(stats.tmax(x, upperlimit=9, inclusive=False), [8, 7])
        assert_equal(stats.tmax(x, axis=1), [1, 3, 5, 7, 9])
        assert_equal(stats.tmax(x, axis=None), 9)

        x = np.arange(10.)
        x[6] = np.nan
        with suppress_warnings() as sup:
            sup.record(RuntimeWarning, "invalid value*")
            assert_equal(stats.tmax(x), np.nan)
            assert_equal(stats.tmax(x, nan_policy='omit'), 9.)
            assert_raises(ValueError, stats.tmax, x, nan_policy='raise')
            assert_raises(ValueError, stats.tmax, x, nan_policy='foobar')

    def test_tsem(self):
        y = stats.tsem(X, limits=(3, 8), inclusive=(False, True))
        y_ref = np.array([4, 5, 6, 7, 8])
        assert_approx_equal(y, y_ref.std(ddof=1) / np.sqrt(y_ref.size),
                            significant=self.dprec)

        assert_approx_equal(stats.tsem(X, limits=[-1, 10]),
                            stats.tsem(X, limits=None),
                            significant=self.dprec)


class TestCorrPearsonr(object):
    """ W.II.D. Compute a correlation matrix on all the variables.

        All the correlations, except for ZERO and MISS, should be exactly 1.
        ZERO and MISS should have undefined or missing correlations with the
        other variables.  The same should go for SPEARMAN correlations, if
        your program has them.
    """

    def test_pXX(self):
        y = stats.pearsonr(X,X)
        r = y[0]
        assert_approx_equal(r,1.0)

    def test_pXBIG(self):
        y = stats.pearsonr(X,BIG)
        r = y[0]
        assert_approx_equal(r,1.0)

    def test_pXLITTLE(self):
        y = stats.pearsonr(X,LITTLE)
        r = y[0]
        assert_approx_equal(r,1.0)

    def test_pXHUGE(self):
        y = stats.pearsonr(X,HUGE)
        r = y[0]
        assert_approx_equal(r,1.0)

    def test_pXTINY(self):
        y = stats.pearsonr(X,TINY)
        r = y[0]
        assert_approx_equal(r,1.0)

    def test_pXROUND(self):
        y = stats.pearsonr(X,ROUND)
        r = y[0]
        assert_approx_equal(r,1.0)

    def test_pBIGBIG(self):
        y = stats.pearsonr(BIG,BIG)
        r = y[0]
        assert_approx_equal(r,1.0)

    def test_pBIGLITTLE(self):
        y = stats.pearsonr(BIG,LITTLE)
        r = y[0]
        assert_approx_equal(r,1.0)

    def test_pBIGHUGE(self):
        y = stats.pearsonr(BIG,HUGE)
        r = y[0]
        assert_approx_equal(r,1.0)

    def test_pBIGTINY(self):
        y = stats.pearsonr(BIG,TINY)
        r = y[0]
        assert_approx_equal(r,1.0)

    def test_pBIGROUND(self):
        y = stats.pearsonr(BIG,ROUND)
        r = y[0]
        assert_approx_equal(r,1.0)

    def test_pLITTLELITTLE(self):
        y = stats.pearsonr(LITTLE,LITTLE)
        r = y[0]
        assert_approx_equal(r,1.0)

    def test_pLITTLEHUGE(self):
        y = stats.pearsonr(LITTLE,HUGE)
        r = y[0]
        assert_approx_equal(r,1.0)

    def test_pLITTLETINY(self):
        y = stats.pearsonr(LITTLE,TINY)
        r = y[0]
        assert_approx_equal(r,1.0)

    def test_pLITTLEROUND(self):
        y = stats.pearsonr(LITTLE,ROUND)
        r = y[0]
        assert_approx_equal(r,1.0)

    def test_pHUGEHUGE(self):
        y = stats.pearsonr(HUGE,HUGE)
        r = y[0]
        assert_approx_equal(r,1.0)

    def test_pHUGETINY(self):
        y = stats.pearsonr(HUGE,TINY)
        r = y[0]
        assert_approx_equal(r,1.0)

    def test_pHUGEROUND(self):
        y = stats.pearsonr(HUGE,ROUND)
        r = y[0]
        assert_approx_equal(r,1.0)

    def test_pTINYTINY(self):
        y = stats.pearsonr(TINY,TINY)
        r = y[0]
        assert_approx_equal(r,1.0)

    def test_pTINYROUND(self):
        y = stats.pearsonr(TINY,ROUND)
        r = y[0]
        assert_approx_equal(r,1.0)

    def test_pROUNDROUND(self):
        y = stats.pearsonr(ROUND,ROUND)
        r = y[0]
        assert_approx_equal(r,1.0)

    def test_r_almost_exactly_pos1(self):
        a = arange(3.0)
        r, prob = stats.pearsonr(a, a)

        assert_allclose(r, 1.0, atol=1e-15)
        # With n = len(a) = 3, the error in prob grows like the
        # square root of the error in r.
        assert_allclose(prob, 0.0, atol=np.sqrt(2*np.spacing(1.0)))

    def test_r_almost_exactly_neg1(self):
        a = arange(3.0)
        r, prob = stats.pearsonr(a, -a)

        assert_allclose(r, -1.0, atol=1e-15)
        # With n = len(a) = 3, the error in prob grows like the
        # square root of the error in r.
        assert_allclose(prob, 0.0, atol=np.sqrt(2*np.spacing(1.0)))

    def test_basic(self):
        # A basic test, with a correlation coefficient
        # that is not 1 or -1.
        a = array([-1, 0, 1])
        b = array([0, 0, 3])
        r, prob = stats.pearsonr(a, b)
        assert_approx_equal(r, np.sqrt(3)/2)
        assert_approx_equal(prob, 1/3)

    def test_constant_input(self):
        # Zero variance input
        # See https://github.com/scipy/scipy/issues/3728
        with assert_warns(stats.PearsonRConstantInputWarning):
            r, p = stats.pearsonr([0.667, 0.667, 0.667], [0.123, 0.456, 0.789])
            assert_equal(r, np.nan)
            assert_equal(p, np.nan)

    def test_near_constant_input(self):
        # Near constant input (but not constant):
        x = [2, 2, 2 + np.spacing(2)]
        y = [3, 3, 3 + 6*np.spacing(3)]
        with assert_warns(stats.PearsonRNearConstantInputWarning):
            # r and p are garbage, so don't bother checking them in this case.
            # (The exact value of r would be 1.)
            r, p = stats.pearsonr(x, y)

    def test_very_small_input_values(self):
        # Very small values in an input.  A naive implementation will
        # suffer from underflow.
        # See https://github.com/scipy/scipy/issues/9353
        x = [0.004434375, 0.004756007, 0.003911996, 0.0038005, 0.003409971]
        y = [2.48e-188, 7.41e-181, 4.09e-208, 2.08e-223, 2.66e-245]
        r, p = stats.pearsonr(x,y)

        # The expected values were computed using mpmath with 80 digits
        # of precision.
        assert_allclose(r, 0.7272930540750450)
        assert_allclose(p, 0.1637805429533202)

    def test_very_large_input_values(self):
        # Very large values in an input.  A naive implementation will
        # suffer from overflow.
        # See https://github.com/scipy/scipy/issues/8980
        x = 1e90*np.array([0, 0, 0, 1, 1, 1, 1])
        y = 1e90*np.arange(7)

        r, p = stats.pearsonr(x, y)

        # The expected values were computed using mpmath with 80 digits
        # of precision.
        assert_allclose(r, 0.8660254037844386)
        assert_allclose(p, 0.011724811003954638)

    def test_extremely_large_input_values(self):
        # Extremely large values in x and y.  These values would cause the
        # product sigma_x * sigma_y to overflow if the two factors were
        # computed independently.
        x = np.array([2.3e200, 4.5e200, 6.7e200, 8e200])
        y = np.array([1.2e199, 5.5e200, 3.3e201, 1.0e200])
        r, p = stats.pearsonr(x, y)

        # The expected values were computed using mpmath with 80 digits
        # of precision.
        assert_allclose(r, 0.351312332103289)
        assert_allclose(p, 0.648687667896711)

    def test_length_two_pos1(self):
        # Inputs with length 2.
        # See https://github.com/scipy/scipy/issues/7730
        r, p = stats.pearsonr([1, 2], [3, 5])
        assert_equal(r, 1)
        assert_equal(p, 1)

    def test_length_two_neg2(self):
        # Inputs with length 2.
        # See https://github.com/scipy/scipy/issues/7730
        r, p = stats.pearsonr([2, 1], [3, 5])
        assert_equal(r, -1)
        assert_equal(p, 1)

    def test_more_basic_examples(self):
        x = [1, 2, 3, 4]
        y = [0, 1, 0.5, 1]
        r, p = stats.pearsonr(x, y)

        # The expected values were computed using mpmath with 80 digits
        # of precision.
        assert_allclose(r, 0.674199862463242)
        assert_allclose(p, 0.325800137536758)

        x = [1, 2, 3]
        y = [5, -4, -13]
        r, p = stats.pearsonr(x, y)

        # The expected r and p are exact.
        assert_allclose(r, -1.0)
        assert_allclose(p, 0.0, atol=1e-7)

    def test_unequal_lengths(self):
        x = [1, 2, 3]
        y = [4, 5]
        assert_raises(ValueError, stats.pearsonr, x, y)

    def test_len1(self):
        x = [1]
        y = [2]
        assert_raises(ValueError, stats.pearsonr, x, y)


class TestFisherExact(object):
    """Some tests to show that fisher_exact() works correctly.

    Note that in SciPy 0.9.0 this was not working well for large numbers due to
    inaccuracy of the hypergeom distribution (see #1218). Fixed now.

    Also note that R and SciPy have different argument formats for their
    hypergeometric distribution functions.

    R:
    > phyper(18999, 99000, 110000, 39000, lower.tail = FALSE)
    [1] 1.701815e-09
    """

    def test_basic(self):
        fisher_exact = stats.fisher_exact

        res = fisher_exact([[14500, 20000], [30000, 40000]])[1]
        assert_approx_equal(res, 0.01106, significant=4)
        res = fisher_exact([[100, 2], [1000, 5]])[1]
        assert_approx_equal(res, 0.1301, significant=4)
        res = fisher_exact([[2, 7], [8, 2]])[1]
        assert_approx_equal(res, 0.0230141, significant=6)
        res = fisher_exact([[5, 1], [10, 10]])[1]
        assert_approx_equal(res, 0.1973244, significant=6)
        res = fisher_exact([[5, 15], [20, 20]])[1]
        assert_approx_equal(res, 0.0958044, significant=6)
        res = fisher_exact([[5, 16], [20, 25]])[1]
        assert_approx_equal(res, 0.1725862, significant=6)
        res = fisher_exact([[10, 5], [10, 1]])[1]
        assert_approx_equal(res, 0.1973244, significant=6)
        res = fisher_exact([[5, 0], [1, 4]])[1]
        assert_approx_equal(res, 0.04761904, significant=6)
        res = fisher_exact([[0, 1], [3, 2]])[1]
        assert_approx_equal(res, 1.0)
        res = fisher_exact([[0, 2], [6, 4]])[1]
        assert_approx_equal(res, 0.4545454545)
        res = fisher_exact([[2, 7], [8, 2]])
        assert_approx_equal(res[1], 0.0230141, significant=6)
        assert_approx_equal(res[0], 4.0 / 56)

    def test_precise(self):
        # results from R
        #
        # R defines oddsratio differently (see Notes section of fisher_exact
        # docstring), so those will not match.  We leave them in anyway, in
        # case they will be useful later on. We test only the p-value.
        tablist = [
            ([[100, 2], [1000, 5]], (2.505583993422285e-001, 1.300759363430016e-001)),
            ([[2, 7], [8, 2]], (8.586235135736206e-002, 2.301413756522114e-002)),
            ([[5, 1], [10, 10]], (4.725646047336584e+000, 1.973244147157190e-001)),
            ([[5, 15], [20, 20]], (3.394396617440852e-001, 9.580440012477637e-002)),
            ([[5, 16], [20, 25]], (3.960558326183334e-001, 1.725864953812994e-001)),
            ([[10, 5], [10, 1]], (2.116112781158483e-001, 1.973244147157190e-001)),
            ([[10, 5], [10, 0]], (0.000000000000000e+000, 6.126482213438734e-002)),
            ([[5, 0], [1, 4]], (np.inf, 4.761904761904762e-002)),
            ([[0, 5], [1, 4]], (0.000000000000000e+000, 1.000000000000000e+000)),
            ([[5, 1], [0, 4]], (np.inf, 4.761904761904758e-002)),
            ([[0, 1], [3, 2]], (0.000000000000000e+000, 1.000000000000000e+000))
            ]
        for table, res_r in tablist:
            res = stats.fisher_exact(np.asarray(table))
            np.testing.assert_almost_equal(res[1], res_r[1], decimal=11,
                                           verbose=True)

    @pytest.mark.slow
    def test_large_numbers(self):
        # Test with some large numbers. Regression test for #1401
        pvals = [5.56e-11, 2.666e-11, 1.363e-11]  # from R
        for pval, num in zip(pvals, [75, 76, 77]):
            res = stats.fisher_exact([[17704, 496], [1065, num]])[1]
            assert_approx_equal(res, pval, significant=4)

        res = stats.fisher_exact([[18000, 80000], [20000, 90000]])[1]
        assert_approx_equal(res, 0.2751, significant=4)

    def test_raises(self):
        # test we raise an error for wrong shape of input.
        assert_raises(ValueError, stats.fisher_exact,
                      np.arange(6).reshape(2, 3))

    def test_row_or_col_zero(self):
        tables = ([[0, 0], [5, 10]],
                  [[5, 10], [0, 0]],
                  [[0, 5], [0, 10]],
                  [[5, 0], [10, 0]])
        for table in tables:
            oddsratio, pval = stats.fisher_exact(table)
            assert_equal(pval, 1.0)
            assert_equal(oddsratio, np.nan)

    def test_less_greater(self):
        tables = (
            # Some tables to compare with R:
            [[2, 7], [8, 2]],
            [[200, 7], [8, 300]],
            [[28, 21], [6, 1957]],
            [[190, 800], [200, 900]],
            # Some tables with simple exact values
            # (includes regression test for ticket #1568):
            [[0, 2], [3, 0]],
            [[1, 1], [2, 1]],
            [[2, 0], [1, 2]],
            [[0, 1], [2, 3]],
            [[1, 0], [1, 4]],
            )
        pvals = (
            # from R:
            [0.018521725952066501, 0.9990149169715733],
            [1.0, 2.0056578803889148e-122],
            [1.0, 5.7284374608319831e-44],
            [0.7416227, 0.2959826],
            # Exact:
            [0.1, 1.0],
            [0.7, 0.9],
            [1.0, 0.3],
            [2./3, 1.0],
            [1.0, 1./3],
            )
        for table, pval in zip(tables, pvals):
            res = []
            res.append(stats.fisher_exact(table, alternative="less")[1])
            res.append(stats.fisher_exact(table, alternative="greater")[1])
            assert_allclose(res, pval, atol=0, rtol=1e-7)

    def test_gh3014(self):
        # check if issue #3014 has been fixed.
        # before, this would have risen a ValueError
        odds, pvalue = stats.fisher_exact([[1, 2], [9, 84419233]])


class TestCorrSpearmanr(object):
    """ W.II.D. Compute a correlation matrix on all the variables.

        All the correlations, except for ZERO and MISS, should be exactly 1.
        ZERO and MISS should have undefined or missing correlations with the
        other variables.  The same should go for SPEARMAN corelations, if
        your program has them.
    """

    def test_scalar(self):
        y = stats.spearmanr(4., 2.)
        assert_(np.isnan(y).all())

    def test_uneven_lengths(self):
        assert_raises(ValueError, stats.spearmanr, [1, 2, 1], [8, 9])
        assert_raises(ValueError, stats.spearmanr, [1, 2, 1], 8)

    def test_uneven_2d_shapes(self):
        # Different number of columns should work - those just get concatenated.
        np.random.seed(232324)
        x = np.random.randn(4, 3)
        y = np.random.randn(4, 2)
        assert stats.spearmanr(x, y).correlation.shape == (5, 5)
        assert stats.spearmanr(x.T, y.T, axis=1).pvalue.shape == (5, 5)

        assert_raises(ValueError, stats.spearmanr, x, y, axis=1)
        assert_raises(ValueError, stats.spearmanr, x.T, y.T)

    def test_ndim_too_high(self):
        np.random.seed(232324)
        x = np.random.randn(4, 3, 2)
        assert_raises(ValueError, stats.spearmanr, x)
        assert_raises(ValueError, stats.spearmanr, x, x)
        assert_raises(ValueError, stats.spearmanr, x, None, None)
        # But should work with axis=None (raveling axes) for two input arrays
        assert_allclose(stats.spearmanr(x, x, axis=None),
                        stats.spearmanr(x.flatten(), x.flatten(), axis=0))

    def test_nan_policy(self):
        x = np.arange(10.)
        x[9] = np.nan
        assert_array_equal(stats.spearmanr(x, x), (np.nan, np.nan))
        assert_array_equal(stats.spearmanr(x, x, nan_policy='omit'),
                           (1.0, 0.0))
        assert_raises(ValueError, stats.spearmanr, x, x, nan_policy='raise')
        assert_raises(ValueError, stats.spearmanr, x, x, nan_policy='foobar')

    def test_nan_policy_bug_12458(self):
        np.random.seed(5)
        x = np.random.rand(5, 10)
        k = 6
        x[:, k] = np.nan
        y = np.delete(x, k, axis=1)
        corx, px = stats.spearmanr(x, nan_policy='omit')
        cory, py = stats.spearmanr(y)
        corx = np.delete(np.delete(corx, k, axis=1), k, axis=0)
        px = np.delete(np.delete(px, k, axis=1), k, axis=0)
        assert_allclose(corx, cory, atol=1e-14)
        assert_allclose(px, py, atol=1e-14)

    def test_sXX(self):
        y = stats.spearmanr(X,X)
        r = y[0]
        assert_approx_equal(r,1.0)

    def test_sXBIG(self):
        y = stats.spearmanr(X,BIG)
        r = y[0]
        assert_approx_equal(r,1.0)

    def test_sXLITTLE(self):
        y = stats.spearmanr(X,LITTLE)
        r = y[0]
        assert_approx_equal(r,1.0)

    def test_sXHUGE(self):
        y = stats.spearmanr(X,HUGE)
        r = y[0]
        assert_approx_equal(r,1.0)

    def test_sXTINY(self):
        y = stats.spearmanr(X,TINY)
        r = y[0]
        assert_approx_equal(r,1.0)

    def test_sXROUND(self):
        y = stats.spearmanr(X,ROUND)
        r = y[0]
        assert_approx_equal(r,1.0)

    def test_sBIGBIG(self):
        y = stats.spearmanr(BIG,BIG)
        r = y[0]
        assert_approx_equal(r,1.0)

    def test_sBIGLITTLE(self):
        y = stats.spearmanr(BIG,LITTLE)
        r = y[0]
        assert_approx_equal(r,1.0)

    def test_sBIGHUGE(self):
        y = stats.spearmanr(BIG,HUGE)
        r = y[0]
        assert_approx_equal(r,1.0)

    def test_sBIGTINY(self):
        y = stats.spearmanr(BIG,TINY)
        r = y[0]
        assert_approx_equal(r,1.0)

    def test_sBIGROUND(self):
        y = stats.spearmanr(BIG,ROUND)
        r = y[0]
        assert_approx_equal(r,1.0)

    def test_sLITTLELITTLE(self):
        y = stats.spearmanr(LITTLE,LITTLE)
        r = y[0]
        assert_approx_equal(r,1.0)

    def test_sLITTLEHUGE(self):
        y = stats.spearmanr(LITTLE,HUGE)
        r = y[0]
        assert_approx_equal(r,1.0)

    def test_sLITTLETINY(self):
        y = stats.spearmanr(LITTLE,TINY)
        r = y[0]
        assert_approx_equal(r,1.0)

    def test_sLITTLEROUND(self):
        y = stats.spearmanr(LITTLE,ROUND)
        r = y[0]
        assert_approx_equal(r,1.0)

    def test_sHUGEHUGE(self):
        y = stats.spearmanr(HUGE,HUGE)
        r = y[0]
        assert_approx_equal(r,1.0)

    def test_sHUGETINY(self):
        y = stats.spearmanr(HUGE,TINY)
        r = y[0]
        assert_approx_equal(r,1.0)

    def test_sHUGEROUND(self):
        y = stats.spearmanr(HUGE,ROUND)
        r = y[0]
        assert_approx_equal(r,1.0)

    def test_sTINYTINY(self):
        y = stats.spearmanr(TINY,TINY)
        r = y[0]
        assert_approx_equal(r,1.0)

    def test_sTINYROUND(self):
        y = stats.spearmanr(TINY,ROUND)
        r = y[0]
        assert_approx_equal(r,1.0)

    def test_sROUNDROUND(self):
        y = stats.spearmanr(ROUND,ROUND)
        r = y[0]
        assert_approx_equal(r,1.0)

    def test_spearmanr_result_attributes(self):
        res = stats.spearmanr(X, X)
        attributes = ('correlation', 'pvalue')
        check_named_results(res, attributes)

    def test_1d_vs_2d(self):
        x1 = [1, 2, 3, 4, 5, 6]
        x2 = [1, 2, 3, 4, 6, 5]
        res1 = stats.spearmanr(x1, x2)
        res2 = stats.spearmanr(np.asarray([x1, x2]).T)
        assert_allclose(res1, res2)

    def test_1d_vs_2d_nans(self):
        # Now the same with NaNs present.  Regression test for gh-9103.
        for nan_policy in ['propagate', 'omit']:
            x1 = [1, np.nan, 3, 4, 5, 6]
            x2 = [1, 2, 3, 4, 6, np.nan]
            res1 = stats.spearmanr(x1, x2, nan_policy=nan_policy)
            res2 = stats.spearmanr(np.asarray([x1, x2]).T, nan_policy=nan_policy)
            assert_allclose(res1, res2)

    def test_3cols(self):
        x1 = np.arange(6)
        x2 = -x1
        x3 = np.array([0, 1, 2, 3, 5, 4])
        x = np.asarray([x1, x2, x3]).T
        actual = stats.spearmanr(x)
        expected_corr = np.array([[1, -1, 0.94285714],
                                  [-1, 1, -0.94285714],
                                  [0.94285714, -0.94285714, 1]])
        expected_pvalue = np.zeros((3, 3), dtype=float)
        expected_pvalue[2, 0:2] = 0.00480466472
        expected_pvalue[0:2, 2] = 0.00480466472

        assert_allclose(actual.correlation, expected_corr)
        assert_allclose(actual.pvalue, expected_pvalue)

    def test_gh_9103(self):
        # Regression test for gh-9103.
        x = np.array([[np.nan, 3.0, 4.0, 5.0, 5.1, 6.0, 9.2],
                      [5.0, np.nan, 4.1, 4.8, 4.9, 5.0, 4.1],
                      [0.5, 4.0, 7.1, 3.8, 8.0, 5.1, 7.6]]).T
        corr = np.array([[np.nan, np.nan, np.nan],
                         [np.nan, np.nan, np.nan],
                         [np.nan, np.nan, 1.]])
        assert_allclose(stats.spearmanr(x, nan_policy='propagate').correlation,
                        corr)

        res = stats.spearmanr(x, nan_policy='omit').correlation
        assert_allclose((res[0][1], res[0][2], res[1][2]),
                        (0.2051957, 0.4857143, -0.4707919), rtol=1e-6)

    def test_gh_8111(self):
        # Regression test for gh-8111 (different result for float/int/bool).
        n = 100
        np.random.seed(234568)
        x = np.random.rand(n)
        m = np.random.rand(n) > 0.7

        # bool against float, no nans
        a = (x > .5)
        b = np.array(x)
        res1 = stats.spearmanr(a, b, nan_policy='omit').correlation

        # bool against float with NaNs
        b[m] = np.nan
        res2 = stats.spearmanr(a, b, nan_policy='omit').correlation

        # int against float with NaNs
        a = a.astype(np.int32)
        res3 = stats.spearmanr(a, b, nan_policy='omit').correlation

        expected = [0.865895477, 0.866100381, 0.866100381]
        assert_allclose([res1, res2, res3], expected)


class TestCorrSpearmanr2(object):
    """Some further tests of the spearmanr function."""

    def test_spearmanr_vs_r(self):
        # Cross-check with R:
        # cor.test(c(1,2,3,4,5),c(5,6,7,8,7),method="spearmanr")
        x1 = [1, 2, 3, 4, 5]
        x2 = [5, 6, 7, 8, 7]
        expected = (0.82078268166812329, 0.088587005313543798)
        res = stats.spearmanr(x1, x2)
        assert_approx_equal(res[0], expected[0])
        assert_approx_equal(res[1], expected[1])

    def test_empty_arrays(self):
        assert_equal(stats.spearmanr([], []), (np.nan, np.nan))

    def test_normal_draws(self):
        np.random.seed(7546)
        x = np.array([np.random.normal(loc=1, scale=1, size=500),
                    np.random.normal(loc=1, scale=1, size=500)])
        corr = [[1.0, 0.3],
                [0.3, 1.0]]
        x = np.dot(np.linalg.cholesky(corr), x)
        expected = (0.28659685838743354, 6.579862219051161e-11)
        res = stats.spearmanr(x[0], x[1])
        assert_approx_equal(res[0], expected[0])
        assert_approx_equal(res[1], expected[1])

    def test_corr_1(self):
        assert_approx_equal(stats.spearmanr([1, 1, 2], [1, 1, 2])[0], 1.0)

    def test_nan_policies(self):
        x = np.arange(10.)
        x[9] = np.nan
        assert_array_equal(stats.spearmanr(x, x), (np.nan, np.nan))
        assert_allclose(stats.spearmanr(x, x, nan_policy='omit'),
                        (1.0, 0))
        assert_raises(ValueError, stats.spearmanr, x, x, nan_policy='raise')
        assert_raises(ValueError, stats.spearmanr, x, x, nan_policy='foobar')

    def test_unequal_lengths(self):
        x = np.arange(10.)
        y = np.arange(20.)
        assert_raises(ValueError, stats.spearmanr, x, y)

    def test_omit_paired_value(self):
        x1 = [1, 2, 3, 4]
        x2 = [8, 7, 6, np.nan]
        res1 = stats.spearmanr(x1, x2, nan_policy='omit')
        res2 = stats.spearmanr(x1[:3], x2[:3], nan_policy='omit')
        assert_equal(res1, res2)

    def test_gh_issue_6061_windows_overflow(self):
        x = list(range(2000))
        y = list(range(2000))
        y[0], y[9] = y[9], y[0]
        y[10], y[434] = y[434], y[10]
        y[435], y[1509] = y[1509], y[435]
        # rho = 1 - 6 * (2 * (9^2 + 424^2 + 1074^2))/(2000 * (2000^2 - 1))
        #     = 1 - (1 / 500)
        #     = 0.998
        x.append(np.nan)
        y.append(3.0)
        assert_almost_equal(stats.spearmanr(x, y, nan_policy='omit')[0], 0.998)

    def test_tie0(self):
        # with only ties in one or both inputs
        with assert_warns(stats.SpearmanRConstantInputWarning):
            r, p = stats.spearmanr([2, 2, 2], [2, 2, 2])
            assert_equal(r, np.nan)
            assert_equal(p, np.nan)
            r, p = stats.spearmanr([2, 0, 2], [2, 2, 2])
            assert_equal(r, np.nan)
            assert_equal(p, np.nan)
            r, p = stats.spearmanr([2, 2, 2], [2, 0, 2])
            assert_equal(r, np.nan)
            assert_equal(p, np.nan)

    def test_tie1(self):
        # Data
        x = [1.0, 2.0, 3.0, 4.0]
        y = [1.0, 2.0, 2.0, 3.0]
        # Ranks of the data, with tie-handling.
        xr = [1.0, 2.0, 3.0, 4.0]
        yr = [1.0, 2.5, 2.5, 4.0]
        # Result of spearmanr should be the same as applying
        # pearsonr to the ranks.
        sr = stats.spearmanr(x, y)
        pr = stats.pearsonr(xr, yr)
        assert_almost_equal(sr, pr)

    def test_tie2(self):
        # Test tie-handling if inputs contain nan's
        # Data without nan's
        x1 = [1, 2, 2.5, 2]
        y1 = [1, 3, 2.5, 4]
        # Same data with nan's
        x2 = [1, 2, 2.5, 2, np.nan]
        y2 = [1, 3, 2.5, 4, np.nan]

        # Results for two data sets should be the same if nan's are ignored
        sr1 = stats.spearmanr(x1, y1)
        sr2 = stats.spearmanr(x2, y2, nan_policy='omit')
        assert_almost_equal(sr1, sr2)

    def test_ties_axis_1(self):
        z1 = np.array([[1, 1, 1, 1], [1, 2, 3, 4]])
        z2 = np.array([[1, 2, 3, 4], [1, 1, 1, 1]])
        z3 = np.array([[1, 1, 1, 1], [1, 1, 1, 1]])
        with assert_warns(stats.SpearmanRConstantInputWarning):
            r, p = stats.spearmanr(z1, axis=1)
            assert_equal(r, np.nan)
            assert_equal(p, np.nan)
            r, p = stats.spearmanr(z2, axis=1)
            assert_equal(r, np.nan)
            assert_equal(p, np.nan)
            r, p = stats.spearmanr(z3, axis=1)
            assert_equal(r, np.nan)
            assert_equal(p, np.nan)

    def test_gh_11111(self):
        x = np.array([1.0, 1.0, 1.0, 1.0, 1.0, 1.0, 1.0, 1.0, 1.0, 1.0])
        y = np.array([0, 0.009783728115345005, 0, 0, 0.0019759230121848587,
            0.0007535430349118562, 0.0002661781514710257, 0, 0,
            0.0007835762419683435])
        with assert_warns(stats.SpearmanRConstantInputWarning):
            r, p = stats.spearmanr(x, y)
            assert_equal(r, np.nan)
            assert_equal(p, np.nan)

    def test_index_error(self):
        x = np.array([1.0, 7.0, 2.0, 1.0, 1.0, 1.0, 1.0, 1.0, 1.0, 1.0])
        y = np.array([0, 0.009783728115345005, 0, 0, 0.0019759230121848587,
            0.0007535430349118562, 0.0002661781514710257, 0, 0,
            0.0007835762419683435])
        assert_raises(ValueError, stats.spearmanr, x, y, axis=2)


#    W.II.E.  Tabulate X against X, using BIG as a case weight.  The values
#    should appear on the diagonal and the total should be 899999955.
#    If the table cannot hold these values, forget about working with
#    census data.  You can also tabulate HUGE against TINY.  There is no
#    reason a tabulation program should not be able to distinguish
#    different values regardless of their magnitude.

# I need to figure out how to do this one.


def test_kendalltau():
    # For the cases without ties, both variants should give the same
    # result.
    variants = ('b', 'c')

    # case without ties, con-dis equal zero
    x = [5, 2, 1, 3, 6, 4, 7, 8]
    y = [5, 2, 6, 3, 1, 8, 7, 4]
    # Cross-check with exact result from R:
    # cor.test(x,y,method="kendall",exact=1)
    expected = (0.0, 1.0)
    for taux in variants:
        res = stats.kendalltau(x, y)
        assert_approx_equal(res[0], expected[0])
        assert_approx_equal(res[1], expected[1])

    # case without ties, con-dis equal zero
    x = [0, 5, 2, 1, 3, 6, 4, 7, 8]
    y = [5, 2, 0, 6, 3, 1, 8, 7, 4]
    # Cross-check with exact result from R:
    # cor.test(x,y,method="kendall",exact=1)
    expected = (0.0, 1.0)
    for taux in variants:
        res = stats.kendalltau(x, y)
        assert_approx_equal(res[0], expected[0])
        assert_approx_equal(res[1], expected[1])

    # case without ties, con-dis close to zero
    x = [5, 2, 1, 3, 6, 4, 7]
    y = [5, 2, 6, 3, 1, 7, 4]
    # Cross-check with exact result from R:
    # cor.test(x,y,method="kendall",exact=1)
    expected = (-0.14285714286, 0.77261904762)
    for taux in variants:
        res = stats.kendalltau(x, y)
        assert_approx_equal(res[0], expected[0])
        assert_approx_equal(res[1], expected[1])

    # case without ties, con-dis close to zero
    x = [2, 1, 3, 6, 4, 7, 8]
    y = [2, 6, 3, 1, 8, 7, 4]
    # Cross-check with exact result from R:
    # cor.test(x,y,method="kendall",exact=1)
    expected = (0.047619047619, 1.0)
    for taux in variants:
        res = stats.kendalltau(x, y)
        assert_approx_equal(res[0], expected[0])
        assert_approx_equal(res[1], expected[1])

    # simple case without ties
    x = np.arange(10)
    y = np.arange(10)
    # Cross-check with exact result from R:
    # cor.test(x,y,method="kendall",exact=1)
    expected = (1.0, 5.511463844797e-07)
    for taux in variants:
        res = stats.kendalltau(x, y, variant=taux)
        assert_approx_equal(res[0], expected[0])
        assert_approx_equal(res[1], expected[1])

    # swap a couple of values
    b = y[1]
    y[1] = y[2]
    y[2] = b
    # Cross-check with exact result from R:
    # cor.test(x,y,method="kendall",exact=1)
    expected = (0.9555555555555556, 5.511463844797e-06)
    for taux in variants:
        res = stats.kendalltau(x, y, variant=taux)
        assert_approx_equal(res[0], expected[0])
        assert_approx_equal(res[1], expected[1])

    # swap a couple more
    b = y[5]
    y[5] = y[6]
    y[6] = b
    # Cross-check with exact result from R:
    # cor.test(x,y,method="kendall",exact=1)
    expected = (0.9111111111111111, 2.976190476190e-05)
    for taux in variants:
        res = stats.kendalltau(x, y, variant=taux)
        assert_approx_equal(res[0], expected[0])
        assert_approx_equal(res[1], expected[1])

    # same in opposite direction
    x = np.arange(10)
    y = np.arange(10)[::-1]
    # Cross-check with exact result from R:
    # cor.test(x,y,method="kendall",exact=1)
    expected = (-1.0, 5.511463844797e-07)
    for taux in variants:
        res = stats.kendalltau(x, y, variant=taux)
        assert_approx_equal(res[0], expected[0])
        assert_approx_equal(res[1], expected[1])

    # swap a couple of values
    b = y[1]
    y[1] = y[2]
    y[2] = b
    # Cross-check with exact result from R:
    # cor.test(x,y,method="kendall",exact=1)
    expected = (-0.9555555555555556, 5.511463844797e-06)
    for taux in variants:
        res = stats.kendalltau(x, y, variant=taux)
        assert_approx_equal(res[0], expected[0])
        assert_approx_equal(res[1], expected[1])

    # swap a couple more
    b = y[5]
    y[5] = y[6]
    y[6] = b
    # Cross-check with exact result from R:
    # cor.test(x,y,method="kendall",exact=1)
    expected = (-0.9111111111111111, 2.976190476190e-05)
    for taux in variants:
        res = stats.kendalltau(x, y, variant=taux)
        assert_approx_equal(res[0], expected[0])
        assert_approx_equal(res[1], expected[1])

    # Check a case where variants are different
    # Example values found from Kendall (1970).
    # P-value is the same for the both variants
    x = array([1, 2, 2, 4, 4, 6, 6, 8, 9, 9])
    y = array([1, 2, 4, 4, 4, 4, 8, 8, 8, 10])
    expected = 0.85895569
    assert_approx_equal(stats.kendalltau(x, y, variant='b')[0], expected)
    expected = 0.825
    assert_approx_equal(stats.kendalltau(x, y, variant='c')[0], expected)

    # check exception in case of ties and method='exact' requested
    y[2] = y[1]
    assert_raises(ValueError, stats.kendalltau, x, y, method='exact')

    # check exception in case of invalid method keyword
    assert_raises(ValueError, stats.kendalltau, x, y, method='banana')

    # check exception in case of invalid variant keyword
    assert_raises(ValueError, stats.kendalltau, x, y, variant='rms')

    # tau-b with some ties
    # Cross-check with R:
    # cor.test(c(12,2,1,12,2),c(1,4,7,1,0),method="kendall",exact=FALSE)
    x1 = [12, 2, 1, 12, 2]
    x2 = [1, 4, 7, 1, 0]
    expected = (-0.47140452079103173, 0.28274545993277478)
    res = stats.kendalltau(x1, x2)
    assert_approx_equal(res[0], expected[0])
    assert_approx_equal(res[1], expected[1])

    # test for namedtuple attribute results
    attributes = ('correlation', 'pvalue')
    for taux in variants:
        res = stats.kendalltau(x1, x2, variant=taux)
        check_named_results(res, attributes)

    # with only ties in one or both inputs in tau-b or tau-c
    for taux in variants:
        assert_equal(stats.kendalltau([2, 2, 2], [2, 2, 2], variant=taux),
                     (np.nan, np.nan))
        assert_equal(stats.kendalltau([2, 0, 2], [2, 2, 2], variant=taux),
                     (np.nan, np.nan))
        assert_equal(stats.kendalltau([2, 2, 2], [2, 0, 2], variant=taux),
                     (np.nan, np.nan))

    # empty arrays provided as input
    assert_equal(stats.kendalltau([], []), (np.nan, np.nan))

    # check with larger arrays
    np.random.seed(7546)
    x = np.array([np.random.normal(loc=1, scale=1, size=500),
                np.random.normal(loc=1, scale=1, size=500)])
    corr = [[1.0, 0.3],
            [0.3, 1.0]]
    x = np.dot(np.linalg.cholesky(corr), x)
    expected = (0.19291382765531062, 1.1337095377742629e-10)
    res = stats.kendalltau(x[0], x[1])
    assert_approx_equal(res[0], expected[0])
    assert_approx_equal(res[1], expected[1])

    # this should result in 1 for taub but not tau-c
    assert_approx_equal(stats.kendalltau([1, 1, 2], [1, 1, 2], variant='b')[0],
                        1.0)
    assert_approx_equal(stats.kendalltau([1, 1, 2], [1, 1, 2], variant='c')[0],
                        0.88888888)

    # test nan_policy
    x = np.arange(10.)
    x[9] = np.nan
    assert_array_equal(stats.kendalltau(x, x), (np.nan, np.nan))
    assert_allclose(stats.kendalltau(x, x, nan_policy='omit'),
                    (1.0, 5.5114638e-6), rtol=1e-06)
    assert_allclose(stats.kendalltau(x, x, nan_policy='omit', method='asymptotic'),
                    (1.0, 0.00017455009626808976), rtol=1e-06)
    assert_raises(ValueError, stats.kendalltau, x, x, nan_policy='raise')
    assert_raises(ValueError, stats.kendalltau, x, x, nan_policy='foobar')

    # test unequal length inputs
    x = np.arange(10.)
    y = np.arange(20.)
    assert_raises(ValueError, stats.kendalltau, x, y)

    # test all ties
    tau, p_value = stats.kendalltau([], [])
    assert_equal(np.nan, tau)
    assert_equal(np.nan, p_value)
    tau, p_value = stats.kendalltau([0], [0])
    assert_equal(np.nan, tau)
    assert_equal(np.nan, p_value)

    # Regression test for GitHub issue #6061 - Overflow on Windows
    x = np.arange(2000, dtype=float)
    x = np.ma.masked_greater(x, 1995)
    y = np.arange(2000, dtype=float)
    y = np.concatenate((y[1000:], y[:1000]))
    assert_(np.isfinite(stats.kendalltau(x,y)[1]))


def test_kendalltau_vs_mstats_basic():
    np.random.seed(42)
    for s in range(2,10):
        a = []
        # Generate rankings with ties
        for i in range(s):
            a += [i]*i
        b = list(a)
        np.random.shuffle(a)
        np.random.shuffle(b)
        expected = mstats_basic.kendalltau(a, b)
        actual = stats.kendalltau(a, b)
        assert_approx_equal(actual[0], expected[0])
        assert_approx_equal(actual[1], expected[1])


def test_kendalltau_nan_2nd_arg():
    # regression test for gh-6134: nans in the second arg were not handled
    x = [1., 2., 3., 4.]
    y = [np.nan, 2.4, 3.4, 3.4]

    r1 = stats.kendalltau(x, y, nan_policy='omit')
    r2 = stats.kendalltau(x[1:], y[1:])
    assert_allclose(r1.correlation, r2.correlation, atol=1e-15)


def test_weightedtau():
    x = [12, 2, 1, 12, 2]
    y = [1, 4, 7, 1, 0]
    tau, p_value = stats.weightedtau(x, y)
    assert_approx_equal(tau, -0.56694968153682723)
    assert_equal(np.nan, p_value)
    tau, p_value = stats.weightedtau(x, y, additive=False)
    assert_approx_equal(tau, -0.62205716951801038)
    assert_equal(np.nan, p_value)
    # This must be exactly Kendall's tau
    tau, p_value = stats.weightedtau(x, y, weigher=lambda x: 1)
    assert_approx_equal(tau, -0.47140452079103173)
    assert_equal(np.nan, p_value)

    # Asymmetric, ranked version
    tau, p_value = stats.weightedtau(x, y, rank=None)
    assert_approx_equal(tau, -0.4157652301037516)
    assert_equal(np.nan, p_value)
    tau, p_value = stats.weightedtau(y, x, rank=None)
    assert_approx_equal(tau, -0.7181341329699029)
    assert_equal(np.nan, p_value)
    tau, p_value = stats.weightedtau(x, y, rank=None, additive=False)
    assert_approx_equal(tau, -0.40644850966246893)
    assert_equal(np.nan, p_value)
    tau, p_value = stats.weightedtau(y, x, rank=None, additive=False)
    assert_approx_equal(tau, -0.83766582937355172)
    assert_equal(np.nan, p_value)
    tau, p_value = stats.weightedtau(x, y, rank=False)
    assert_approx_equal(tau, -0.51604397940261848)
    assert_equal(np.nan, p_value)
    # This must be exactly Kendall's tau
    tau, p_value = stats.weightedtau(x, y, rank=True, weigher=lambda x: 1)
    assert_approx_equal(tau, -0.47140452079103173)
    assert_equal(np.nan, p_value)
    tau, p_value = stats.weightedtau(y, x, rank=True, weigher=lambda x: 1)
    assert_approx_equal(tau, -0.47140452079103173)
    assert_equal(np.nan, p_value)
    # Test argument conversion
    tau, p_value = stats.weightedtau(np.asarray(x, dtype=np.float64), y)
    assert_approx_equal(tau, -0.56694968153682723)
    tau, p_value = stats.weightedtau(np.asarray(x, dtype=np.int16), y)
    assert_approx_equal(tau, -0.56694968153682723)
    tau, p_value = stats.weightedtau(np.asarray(x, dtype=np.float64), np.asarray(y, dtype=np.float64))
    assert_approx_equal(tau, -0.56694968153682723)
    # All ties
    tau, p_value = stats.weightedtau([], [])
    assert_equal(np.nan, tau)
    assert_equal(np.nan, p_value)
    tau, p_value = stats.weightedtau([0], [0])
    assert_equal(np.nan, tau)
    assert_equal(np.nan, p_value)
    # Size mismatches
    assert_raises(ValueError, stats.weightedtau, [0, 1], [0, 1, 2])
    assert_raises(ValueError, stats.weightedtau, [0, 1], [0, 1], [0])
    # NaNs
    x = [12, 2, 1, 12, 2]
    y = [1, 4, 7, 1, np.nan]
    tau, p_value = stats.weightedtau(x, y)
    assert_approx_equal(tau, -0.56694968153682723)
    x = [12, 2, np.nan, 12, 2]
    tau, p_value = stats.weightedtau(x, y)
    assert_approx_equal(tau, -0.56694968153682723)
    # NaNs when the dtype of x and y are all np.float64
    x = [12.0, 2.0, 1.0, 12.0, 2.0]
    y = [1.0, 4.0, 7.0, 1.0, np.nan]
    tau, p_value = stats.weightedtau(x, y)
    assert_approx_equal(tau, -0.56694968153682723)
    x = [12.0, 2.0, np.nan, 12.0, 2.0]
    tau, p_value = stats.weightedtau(x, y)
    assert_approx_equal(tau, -0.56694968153682723)
    # NaNs when there are more than one NaN in x or y
    x = [12.0, 2.0, 1.0, 12.0, 1.0]
    y = [1.0, 4.0, 7.0, 1.0, 1.0]
    tau, p_value = stats.weightedtau(x, y)
    assert_approx_equal(tau, -0.6615242347139803)
    x = [12.0, 2.0, np.nan, 12.0, np.nan]
    tau, p_value = stats.weightedtau(x, y)
    assert_approx_equal(tau, -0.6615242347139803)
    y = [np.nan, 4.0, 7.0, np.nan, np.nan]
    tau, p_value = stats.weightedtau(x, y)
    assert_approx_equal(tau, -0.6615242347139803)


def test_segfault_issue_9710():
    # https://github.com/scipy/scipy/issues/9710
    # This test was created to check segfault
    # In issue SEGFAULT only repros in optimized builds after calling the function twice
    stats.weightedtau([1], [1.0])
    stats.weightedtau([1], [1.0])
    # The code below also caused SEGFAULT
    stats.weightedtau([np.nan], [52])


<<<<<<< HEAD
=======
def test_kendall_tau_large():
    n = 172
    x = np.arange(n)
    y = np.arange(n)
    _, pval = stats.kendalltau(x, y, method='exact')
    assert_equal(pval, 0.0)
    y[-1], y[-2] = y[-2], y[-1]
    _, pval = stats.kendalltau(x, y, method='exact')
    assert_equal(pval, 0.0)
    y[-3], y[-4] = y[-4], y[-3]
    _, pval = stats.kendalltau(x, y, method='exact')
    assert_equal(pval, 0.0)

    # Test omit policy
    x = np.arange(n + 1).astype(float)
    y = np.arange(n + 1).astype(float)
    y[-1] = np.nan
    _, pval = stats.kendalltau(x, y, method='exact', nan_policy='omit')
    assert_equal(pval, 0.0)


>>>>>>> 97c42a65
def test_weightedtau_vs_quadratic():
    # Trivial quadratic implementation, all parameters mandatory
    def wkq(x, y, rank, weigher, add):
        tot = conc = disc = u = v = 0
        for i in range(len(x)):
            for j in range(len(x)):
                w = weigher(rank[i]) + weigher(rank[j]) if add else weigher(rank[i]) * weigher(rank[j])
                tot += w
                if x[i] == x[j]:
                    u += w
                if y[i] == y[j]:
                    v += w
                if x[i] < x[j] and y[i] < y[j] or x[i] > x[j] and y[i] > y[j]:
                    conc += w
                elif x[i] < x[j] and y[i] > y[j] or x[i] > x[j] and y[i] < y[j]:
                    disc += w
        return (conc - disc) / np.sqrt(tot - u) / np.sqrt(tot - v)

    np.random.seed(42)
    for s in range(3,10):
        a = []
        # Generate rankings with ties
        for i in range(s):
            a += [i]*i
        b = list(a)
        np.random.shuffle(a)
        np.random.shuffle(b)
        # First pass: use element indices as ranks
        rank = np.arange(len(a), dtype=np.intp)
        for _ in range(2):
            for add in [True, False]:
                expected = wkq(a, b, rank, lambda x: 1./(x+1), add)
                actual = stats.weightedtau(a, b, rank, lambda x: 1./(x+1), add).correlation
                assert_approx_equal(expected, actual)
            # Second pass: use a random rank
            np.random.shuffle(rank)


class TestFindRepeats(object):

    def test_basic(self):
        a = [1, 2, 3, 4, 1, 2, 3, 4, 1, 2, 5]
        res, nums = stats.find_repeats(a)
        assert_array_equal(res, [1, 2, 3, 4])
        assert_array_equal(nums, [3, 3, 2, 2])

    def test_empty_result(self):
        # Check that empty arrays are returned when there are no repeats.
        for a in [[10, 20, 50, 30, 40], []]:
            repeated, counts = stats.find_repeats(a)
            assert_array_equal(repeated, [])
            assert_array_equal(counts, [])


class TestRegression(object):

    def test_linregressBIGX(self):
        # W.II.F.  Regress BIG on X.
        result = stats.linregress(X, BIG)
        assert_almost_equal(result.intercept, 99999990)
        assert_almost_equal(result.rvalue, 1.0)
        # The uncertainty ought to be almost zero
        # since all points lie on a line
        assert_almost_equal(result.stderr, 0.0)
        assert_almost_equal(result.intercept_stderr, 0.0)

    def test_regressXX(self):
        # W.IV.B.  Regress X on X.
        # The constant should be exactly 0 and the regression coefficient
        # should be 1.  This is a perfectly valid regression and the
        # program should not complain.
        result = stats.linregress(X, X)
        assert_almost_equal(result.intercept, 0.0)
        assert_almost_equal(result.rvalue, 1.0)
        # The uncertainly on regression through two points ought to be 0
        assert_almost_equal(result.stderr, 0.0)
        assert_almost_equal(result.intercept_stderr, 0.0)

        # W.IV.C. Regress X on BIG and LITTLE (two predictors).  The program
        # should tell you that this model is "singular" because BIG and
        # LITTLE are linear combinations of each other.  Cryptic error
        # messages are unacceptable here.  Singularity is the most
        # fundamental regression error.
        #
        # Need to figure out how to handle multiple linear regression.
        # This is not obvious

    def test_regressZEROX(self):
        # W.IV.D. Regress ZERO on X.
        # The program should inform you that ZERO has no variance or it should
        # go ahead and compute the regression and report a correlation and
        # total sum of squares of exactly 0.
        result = stats.linregress(X, ZERO)
        assert_almost_equal(result.intercept, 0.0)
        assert_almost_equal(result.rvalue, 0.0)

    def test_regress_simple(self):
        # Regress a line with sinusoidal noise.
        x = np.linspace(0, 100, 100)
        y = 0.2 * np.linspace(0, 100, 100) + 10
        y += np.sin(np.linspace(0, 20, 100))

        result = stats.linregress(x, y)
        lr = stats._stats_mstats_common.LinregressResult
        assert_(isinstance(result, lr))
        assert_almost_equal(result.stderr, 2.3957814497838803e-3)

    def test_regress_simple_onearg_rows(self):
        # Regress a line w sinusoidal noise,
        # with a single input of shape (2, N)
        x = np.linspace(0, 100, 100)
        y = 0.2 * np.linspace(0, 100, 100) + 10
        y += np.sin(np.linspace(0, 20, 100))
        rows = np.vstack((x, y))

        result = stats.linregress(rows)
        assert_almost_equal(result.stderr, 2.3957814497838803e-3)
        assert_almost_equal(result.intercept_stderr, 1.3866936078570702e-1)

    def test_regress_simple_onearg_cols(self):
        x = np.linspace(0, 100, 100)
        y = 0.2 * np.linspace(0, 100, 100) + 10
        y += np.sin(np.linspace(0, 20, 100))
        columns = np.hstack((np.expand_dims(x, 1), np.expand_dims(y, 1)))

        result = stats.linregress(columns)
        assert_almost_equal(result.stderr, 2.3957814497838803e-3)
        assert_almost_equal(result.intercept_stderr, 1.3866936078570702e-1)

    def test_regress_shape_error(self):
        # Check that a single input argument to linregress with wrong shape
        # results in a ValueError.
        assert_raises(ValueError, stats.linregress, np.ones((3, 3)))

    def test_linregress(self):
        # compared with multivariate ols with pinv
        x = np.arange(11)
        y = np.arange(5, 16)
        y[[(1), (-2)]] -= 1
        y[[(0), (-1)]] += 1

        result = stats.linregress(x, y)

        # This test used to use 'assert_array_almost_equal' but its
        # formualtion got confusing since LinregressResult became
        # _lib._bunch._make_tuple_bunch instead of namedtuple
        # (for backwards compatibility, see PR #12983)
        assert_ae = lambda x, y: assert_almost_equal(x, y, decimal=14)
        assert_ae(result.slope, 1.0)
        assert_ae(result.intercept, 5.0)
        assert_ae(result.rvalue, 0.98229948625750)
        assert_ae(result.pvalue, 7.45259691e-008)
        assert_ae(result.stderr, 0.063564172616372733)
        assert_ae(result.intercept_stderr, 0.37605071654517686)

    def test_regress_simple_negative_cor(self):
        # If the slope of the regression is negative the factor R tend
        # to -1 not 1.  Sometimes rounding errors makes it < -1
        # leading to stderr being NaN.
        a, n = 1e-71, 100000
        x = np.linspace(a, 2 * a, n)
        y = np.linspace(2 * a, a, n)
        result = stats.linregress(x, y)

        # Make sure propagated numerical errors
        # did not bring rvalue below -1 (or were coersced)
        assert_(result.rvalue >= -1)
        assert_almost_equal(result.rvalue, -1)

        # slope and intercept stderror should stay numeric
        assert_(not np.isnan(result.stderr))
        assert_(not np.isnan(result.intercept_stderr))

    def test_linregress_result_attributes(self):
        x = np.linspace(0, 100, 100)
        y = 0.2 * np.linspace(0, 100, 100) + 10
        y += np.sin(np.linspace(0, 20, 100))
        result = stats.linregress(x, y)

        # Result is of a correct class
        lr = stats._stats_mstats_common.LinregressResult
        assert_(isinstance(result, lr))

        # LinregressResult elements have correct names
        attributes = ('slope', 'intercept', 'rvalue', 'pvalue', 'stderr')
        check_named_results(result, attributes)
        # Also check that the extra attribute (intercept_stderr) is present
        assert 'intercept_stderr' in dir(result)

    def test_regress_two_inputs(self):
        # Regress a simple line formed by two points.
        x = np.arange(2)
        y = np.arange(3, 5)
        result = stats.linregress(x, y)

        # Non-horizontal line
        assert_almost_equal(result.pvalue, 0.0)

        # Zero error through two points
        assert_almost_equal(result.stderr, 0.0)
        assert_almost_equal(result.intercept_stderr, 0.0)

    def test_regress_two_inputs_horizontal_line(self):
        # Regress a horizontal line formed by two points.
        x = np.arange(2)
        y = np.ones(2)
        result = stats.linregress(x, y)

        # Horizontal line
        assert_almost_equal(result.pvalue, 1.0)

        # Zero error through two points
        assert_almost_equal(result.stderr, 0.0)
        assert_almost_equal(result.intercept_stderr, 0.0)

    def test_nist_norris(self):
        x = [0.2, 337.4, 118.2, 884.6, 10.1, 226.5, 666.3, 996.3, 448.6, 777.0,
             558.2, 0.4, 0.6, 775.5, 666.9, 338.0, 447.5, 11.6, 556.0, 228.1,
             995.8, 887.6, 120.2, 0.3, 0.3, 556.8, 339.1, 887.2, 999.0, 779.0,
             11.1, 118.3, 229.2, 669.1, 448.9, 0.5]

        y = [0.1, 338.8, 118.1, 888.0, 9.2, 228.1, 668.5, 998.5, 449.1, 778.9,
             559.2, 0.3, 0.1, 778.1, 668.8, 339.3, 448.9, 10.8, 557.7, 228.3,
             998.0, 888.8, 119.6, 0.3, 0.6, 557.6, 339.3, 888.0, 998.5, 778.9,
             10.2, 117.6, 228.9, 668.4, 449.2, 0.2]

        result = stats.linregress(x, y)

        assert_almost_equal(result.slope, 1.00211681802045)
        assert_almost_equal(result.intercept, -0.262323073774029)
        assert_almost_equal(result.rvalue**2, 0.999993745883712)
        assert_almost_equal(result.pvalue, 0.0)
        assert_almost_equal(result.stderr, 0.00042979684820)
        assert_almost_equal(result.intercept_stderr, 0.23281823430153)

    def test_compare_to_polyfit(self):
        x = np.linspace(0, 100, 100)
        y = 0.2 * np.linspace(0, 100, 100) + 10
        y += np.sin(np.linspace(0, 20, 100))
        result = stats.linregress(x, y)
        poly = np.polyfit(x, y, 1)  # Fit 1st degree polynomial

        # Make sure linear regression slope and intercept
        # match with results from numpy polyfit
        assert_almost_equal(result.slope, poly[0])
        assert_almost_equal(result.intercept, poly[1])

    def test_empty_input(self):
        assert_raises(ValueError, stats.linregress, [], [])

    def test_nan_input(self):
        x = np.arange(10.)
        x[9] = np.nan

        with np.errstate(invalid="ignore"):
            result = stats.linregress(x, x)

        # Make sure the resut still comes back as `LinregressResult`
        lr = stats._stats_mstats_common.LinregressResult
        assert_(isinstance(result, lr))
        assert_array_equal(result, (np.nan,)*5)
        assert_equal(result.intercept_stderr, np.nan)


def test_theilslopes():
    # Basic slope test.
    slope, intercept, lower, upper = stats.theilslopes([0,1,1])
    assert_almost_equal(slope, 0.5)
    assert_almost_equal(intercept, 0.5)

    # Test of confidence intervals.
    x = [1, 2, 3, 4, 10, 12, 18]
    y = [9, 15, 19, 20, 45, 55, 78]
    slope, intercept, lower, upper = stats.theilslopes(y, x, 0.07)
    assert_almost_equal(slope, 4)
    assert_almost_equal(upper, 4.38, decimal=2)
    assert_almost_equal(lower, 3.71, decimal=2)


def test_cumfreq():
    x = [1, 4, 2, 1, 3, 1]
    cumfreqs, lowlim, binsize, extrapoints = stats.cumfreq(x, numbins=4)
    assert_array_almost_equal(cumfreqs, np.array([3., 4., 5., 6.]))
    cumfreqs, lowlim, binsize, extrapoints = stats.cumfreq(x, numbins=4,
                                                      defaultreallimits=(1.5, 5))
    assert_(extrapoints == 3)

    # test for namedtuple attribute results
    attributes = ('cumcount', 'lowerlimit', 'binsize', 'extrapoints')
    res = stats.cumfreq(x, numbins=4, defaultreallimits=(1.5, 5))
    check_named_results(res, attributes)


def test_relfreq():
    a = np.array([1, 4, 2, 1, 3, 1])
    relfreqs, lowlim, binsize, extrapoints = stats.relfreq(a, numbins=4)
    assert_array_almost_equal(relfreqs,
                              array([0.5, 0.16666667, 0.16666667, 0.16666667]))

    # test for namedtuple attribute results
    attributes = ('frequency', 'lowerlimit', 'binsize', 'extrapoints')
    res = stats.relfreq(a, numbins=4)
    check_named_results(res, attributes)

    # check array_like input is accepted
    relfreqs2, lowlim, binsize, extrapoints = stats.relfreq([1, 4, 2, 1, 3, 1],
                                                            numbins=4)
    assert_array_almost_equal(relfreqs, relfreqs2)


class TestScoreatpercentile(object):
    def setup_method(self):
        self.a1 = [3, 4, 5, 10, -3, -5, 6]
        self.a2 = [3, -6, -2, 8, 7, 4, 2, 1]
        self.a3 = [3., 4, 5, 10, -3, -5, -6, 7.0]

    def test_basic(self):
        x = arange(8) * 0.5
        assert_equal(stats.scoreatpercentile(x, 0), 0.)
        assert_equal(stats.scoreatpercentile(x, 100), 3.5)
        assert_equal(stats.scoreatpercentile(x, 50), 1.75)

    def test_fraction(self):
        scoreatperc = stats.scoreatpercentile

        # Test defaults
        assert_equal(scoreatperc(list(range(10)), 50), 4.5)
        assert_equal(scoreatperc(list(range(10)), 50, (2,7)), 4.5)
        assert_equal(scoreatperc(list(range(100)), 50, limit=(1, 8)), 4.5)
        assert_equal(scoreatperc(np.array([1, 10,100]), 50, (10,100)), 55)
        assert_equal(scoreatperc(np.array([1, 10,100]), 50, (1,10)), 5.5)

        # explicitly specify interpolation_method 'fraction' (the default)
        assert_equal(scoreatperc(list(range(10)), 50, interpolation_method='fraction'),
                     4.5)
        assert_equal(scoreatperc(list(range(10)), 50, limit=(2, 7),
                                 interpolation_method='fraction'),
                     4.5)
        assert_equal(scoreatperc(list(range(100)), 50, limit=(1, 8),
                                 interpolation_method='fraction'),
                     4.5)
        assert_equal(scoreatperc(np.array([1, 10,100]), 50, (10, 100),
                                 interpolation_method='fraction'),
                     55)
        assert_equal(scoreatperc(np.array([1, 10,100]), 50, (1,10),
                                 interpolation_method='fraction'),
                     5.5)

    def test_lower_higher(self):
        scoreatperc = stats.scoreatpercentile

        # interpolation_method 'lower'/'higher'
        assert_equal(scoreatperc(list(range(10)), 50,
                                 interpolation_method='lower'), 4)
        assert_equal(scoreatperc(list(range(10)), 50,
                                 interpolation_method='higher'), 5)
        assert_equal(scoreatperc(list(range(10)), 50, (2,7),
                                 interpolation_method='lower'), 4)
        assert_equal(scoreatperc(list(range(10)), 50, limit=(2,7),
                                 interpolation_method='higher'), 5)
        assert_equal(scoreatperc(list(range(100)), 50, (1,8),
                                 interpolation_method='lower'), 4)
        assert_equal(scoreatperc(list(range(100)), 50, (1,8),
                                 interpolation_method='higher'), 5)
        assert_equal(scoreatperc(np.array([1, 10, 100]), 50, (10, 100),
                                 interpolation_method='lower'), 10)
        assert_equal(scoreatperc(np.array([1, 10, 100]), 50, limit=(10, 100),
                                 interpolation_method='higher'), 100)
        assert_equal(scoreatperc(np.array([1, 10, 100]), 50, (1, 10),
                                 interpolation_method='lower'), 1)
        assert_equal(scoreatperc(np.array([1, 10, 100]), 50, limit=(1, 10),
                                 interpolation_method='higher'), 10)

    def test_sequence_per(self):
        x = arange(8) * 0.5
        expected = np.array([0, 3.5, 1.75])
        res = stats.scoreatpercentile(x, [0, 100, 50])
        assert_allclose(res, expected)
        assert_(isinstance(res, np.ndarray))
        # Test with ndarray.  Regression test for gh-2861
        assert_allclose(stats.scoreatpercentile(x, np.array([0, 100, 50])),
                        expected)
        # Also test combination of 2-D array, axis not None and array-like per
        res2 = stats.scoreatpercentile(np.arange(12).reshape((3,4)),
                                       np.array([0, 1, 100, 100]), axis=1)
        expected2 = array([[0, 4, 8],
                           [0.03, 4.03, 8.03],
                           [3, 7, 11],
                           [3, 7, 11]])
        assert_allclose(res2, expected2)

    def test_axis(self):
        scoreatperc = stats.scoreatpercentile
        x = arange(12).reshape(3, 4)

        assert_equal(scoreatperc(x, (25, 50, 100)), [2.75, 5.5, 11.0])

        r0 = [[2, 3, 4, 5], [4, 5, 6, 7], [8, 9, 10, 11]]
        assert_equal(scoreatperc(x, (25, 50, 100), axis=0), r0)

        r1 = [[0.75, 4.75, 8.75], [1.5, 5.5, 9.5], [3, 7, 11]]
        assert_equal(scoreatperc(x, (25, 50, 100), axis=1), r1)

        x = array([[1, 1, 1],
                   [1, 1, 1],
                   [4, 4, 3],
                   [1, 1, 1],
                   [1, 1, 1]])
        score = stats.scoreatpercentile(x, 50)
        assert_equal(score.shape, ())
        assert_equal(score, 1.0)
        score = stats.scoreatpercentile(x, 50, axis=0)
        assert_equal(score.shape, (3,))
        assert_equal(score, [1, 1, 1])

    def test_exception(self):
        assert_raises(ValueError, stats.scoreatpercentile, [1, 2], 56,
            interpolation_method='foobar')
        assert_raises(ValueError, stats.scoreatpercentile, [1], 101)
        assert_raises(ValueError, stats.scoreatpercentile, [1], -1)

    def test_empty(self):
        assert_equal(stats.scoreatpercentile([], 50), np.nan)
        assert_equal(stats.scoreatpercentile(np.array([[], []]), 50), np.nan)
        assert_equal(stats.scoreatpercentile([], [50, 99]), [np.nan, np.nan])


class TestItemfreq(object):
    a = [5, 7, 1, 2, 1, 5, 7] * 10
    b = [1, 2, 5, 7]

    def test_numeric_types(self):
        # Check itemfreq works for all dtypes (adapted from np.unique tests)
        def _check_itemfreq(dt):
            a = np.array(self.a, dt)
            with suppress_warnings() as sup:
                sup.filter(DeprecationWarning)
                v = stats.itemfreq(a)
            assert_array_equal(v[:, 0], [1, 2, 5, 7])
            assert_array_equal(v[:, 1], np.array([20, 10, 20, 20], dtype=dt))

        dtypes = [np.int32, np.int64, np.float32, np.float64,
                  np.complex64, np.complex128]
        for dt in dtypes:
            _check_itemfreq(dt)

    def test_object_arrays(self):
        a, b = self.a, self.b
        dt = 'O'
        aa = np.empty(len(a), dt)
        aa[:] = a
        bb = np.empty(len(b), dt)
        bb[:] = b
        with suppress_warnings() as sup:
            sup.filter(DeprecationWarning)
            v = stats.itemfreq(aa)
        assert_array_equal(v[:, 0], bb)

    def test_structured_arrays(self):
        a, b = self.a, self.b
        dt = [('', 'i'), ('', 'i')]
        aa = np.array(list(zip(a, a)), dt)
        bb = np.array(list(zip(b, b)), dt)
        with suppress_warnings() as sup:
            sup.filter(DeprecationWarning)
            v = stats.itemfreq(aa)
        # Arrays don't compare equal because v[:,0] is object array
        assert_equal(tuple(v[2, 0]), tuple(bb[2]))


class TestMode(object):
    def test_empty(self):
        vals, counts = stats.mode([])
        assert_equal(vals, np.array([]))
        assert_equal(counts, np.array([]))

    def test_scalar(self):
        vals, counts = stats.mode(4.)
        assert_equal(vals, np.array([4.]))
        assert_equal(counts, np.array([1]))

    def test_basic(self):
        data1 = [3, 5, 1, 10, 23, 3, 2, 6, 8, 6, 10, 6]
        vals = stats.mode(data1)
        assert_equal(vals[0][0], 6)
        assert_equal(vals[1][0], 3)

    def test_axes(self):
        data1 = [10, 10, 30, 40]
        data2 = [10, 10, 10, 10]
        data3 = [20, 10, 20, 20]
        data4 = [30, 30, 30, 30]
        data5 = [40, 30, 30, 30]
        arr = np.array([data1, data2, data3, data4, data5])

        vals = stats.mode(arr, axis=None)
        assert_equal(vals[0], np.array([30]))
        assert_equal(vals[1], np.array([8]))

        vals = stats.mode(arr, axis=0)
        assert_equal(vals[0], np.array([[10, 10, 30, 30]]))
        assert_equal(vals[1], np.array([[2, 3, 3, 2]]))

        vals = stats.mode(arr, axis=1)
        assert_equal(vals[0], np.array([[10], [10], [20], [30], [30]]))
        assert_equal(vals[1], np.array([[2], [4], [3], [4], [3]]))

    def test_strings(self):
        data1 = ['rain', 'showers', 'showers']
        vals = stats.mode(data1)
        assert_equal(vals[0][0], 'showers')
        assert_equal(vals[1][0], 2)

    def test_mixed_objects(self):
        objects = [10, True, np.nan, 'hello', 10]
        arr = np.empty((5,), dtype=object)
        arr[:] = objects
        vals = stats.mode(arr)
        assert_equal(vals[0][0], 10)
        assert_equal(vals[1][0], 2)

    def test_objects(self):
        # Python objects must be sortable (le + eq) and have ne defined
        # for np.unique to work. hash is for set.
        class Point(object):
            def __init__(self, x):
                self.x = x

            def __eq__(self, other):
                return self.x == other.x

            def __ne__(self, other):
                return self.x != other.x

            def __lt__(self, other):
                return self.x < other.x

            def __hash__(self):
                return hash(self.x)

        points = [Point(x) for x in [1, 2, 3, 4, 3, 2, 2, 2]]
        arr = np.empty((8,), dtype=object)
        arr[:] = points
        assert_(len(set(points)) == 4)
        assert_equal(np.unique(arr).shape, (4,))
        vals = stats.mode(arr)

        assert_equal(vals[0][0], Point(2))
        assert_equal(vals[1][0], 4)

    def test_mode_result_attributes(self):
        data1 = [3, 5, 1, 10, 23, 3, 2, 6, 8, 6, 10, 6]
        data2 = []
        actual = stats.mode(data1)
        attributes = ('mode', 'count')
        check_named_results(actual, attributes)
        actual2 = stats.mode(data2)
        check_named_results(actual2, attributes)

    def test_mode_nan(self):
        data1 = [3, np.nan, 5, 1, 10, 23, 3, 2, 6, 8, 6, 10, 6]
        actual = stats.mode(data1)
        assert_equal(actual, (6, 3))

        actual = stats.mode(data1, nan_policy='omit')
        assert_equal(actual, (6, 3))
        assert_raises(ValueError, stats.mode, data1, nan_policy='raise')
        assert_raises(ValueError, stats.mode, data1, nan_policy='foobar')

    @pytest.mark.parametrize("data", [
        [3, 5, 1, 1, 3],
        [3, np.nan, 5, 1, 1, 3],
        [3, 5, 1],
        [3, np.nan, 5, 1],
    ])
    def test_smallest_equal(self, data):
        result = stats.mode(data, nan_policy='omit')
        assert_equal(result[0][0], 1)

    def test_obj_arrays_ndim(self):
        # regression test for gh-9645: `mode` fails for object arrays w/ndim > 1
        data = [['Oxidation'], ['Oxidation'], ['Polymerization'], ['Reduction']]
        ar = np.array(data, dtype=object)
        m = stats.mode(ar, axis=0)
        assert np.all(m.mode == 'Oxidation') and m.mode.shape == (1, 1)
        assert np.all(m.count == 2) and m.count.shape == (1, 1)

        data1 = data + [[np.nan]]
        ar1 = np.array(data1, dtype=object)
        m = stats.mode(ar1, axis=0)
        assert np.all(m.mode == 'Oxidation') and m.mode.shape == (1, 1)
        assert np.all(m.count == 2) and m.count.shape == (1, 1)


class TestVariability(object):

    testcase = [1,2,3,4]
    scalar_testcase = 4.

    def test_sem(self):
        # This is not in R, so used:
        #     sqrt(var(testcase)*3/4)/sqrt(3)

        # y = stats.sem(self.shoes[0])
        # assert_approx_equal(y,0.775177399)
        with suppress_warnings() as sup, np.errstate(invalid="ignore"):
            sup.filter(RuntimeWarning, "Degrees of freedom <= 0 for slice")
            y = stats.sem(self.scalar_testcase)
        assert_(np.isnan(y))

        y = stats.sem(self.testcase)
        assert_approx_equal(y, 0.6454972244)
        n = len(self.testcase)
        assert_allclose(stats.sem(self.testcase, ddof=0) * np.sqrt(n/(n-2)),
                        stats.sem(self.testcase, ddof=2))

        x = np.arange(10.)
        x[9] = np.nan
        assert_equal(stats.sem(x), np.nan)
        assert_equal(stats.sem(x, nan_policy='omit'), 0.9128709291752769)
        assert_raises(ValueError, stats.sem, x, nan_policy='raise')
        assert_raises(ValueError, stats.sem, x, nan_policy='foobar')

    def test_zmap(self):
        # not in R, so tested by using:
        #     (testcase[i] - mean(testcase, axis=0)) / sqrt(var(testcase) * 3/4)
        y = stats.zmap(self.testcase,self.testcase)
        desired = ([-1.3416407864999, -0.44721359549996, 0.44721359549996, 1.3416407864999])
        assert_array_almost_equal(desired,y,decimal=12)

    def test_zmap_axis(self):
        # Test use of 'axis' keyword in zmap.
        x = np.array([[0.0, 0.0, 1.0, 1.0],
                      [1.0, 1.0, 1.0, 2.0],
                      [2.0, 0.0, 2.0, 0.0]])

        t1 = 1.0/np.sqrt(2.0/3)
        t2 = np.sqrt(3.)/3
        t3 = np.sqrt(2.)

        z0 = stats.zmap(x, x, axis=0)
        z1 = stats.zmap(x, x, axis=1)

        z0_expected = [[-t1, -t3/2, -t3/2, 0.0],
                       [0.0, t3, -t3/2, t1],
                       [t1, -t3/2, t3, -t1]]
        z1_expected = [[-1.0, -1.0, 1.0, 1.0],
                       [-t2, -t2, -t2, np.sqrt(3.)],
                       [1.0, -1.0, 1.0, -1.0]]

        assert_array_almost_equal(z0, z0_expected)
        assert_array_almost_equal(z1, z1_expected)

    def test_zmap_ddof(self):
        # Test use of 'ddof' keyword in zmap.
        x = np.array([[0.0, 0.0, 1.0, 1.0],
                      [0.0, 1.0, 2.0, 3.0]])

        z = stats.zmap(x, x, axis=1, ddof=1)

        z0_expected = np.array([-0.5, -0.5, 0.5, 0.5])/(1.0/np.sqrt(3))
        z1_expected = np.array([-1.5, -0.5, 0.5, 1.5])/(np.sqrt(5./3))
        assert_array_almost_equal(z[0], z0_expected)
        assert_array_almost_equal(z[1], z1_expected)

    def test_zscore(self):
        # not in R, so tested by using:
        #    (testcase[i] - mean(testcase, axis=0)) / sqrt(var(testcase) * 3/4)
        y = stats.zscore(self.testcase)
        desired = ([-1.3416407864999, -0.44721359549996, 0.44721359549996, 1.3416407864999])
        assert_array_almost_equal(desired,y,decimal=12)

    def test_zscore_axis(self):
        # Test use of 'axis' keyword in zscore.
        x = np.array([[0.0, 0.0, 1.0, 1.0],
                      [1.0, 1.0, 1.0, 2.0],
                      [2.0, 0.0, 2.0, 0.0]])

        t1 = 1.0/np.sqrt(2.0/3)
        t2 = np.sqrt(3.)/3
        t3 = np.sqrt(2.)

        z0 = stats.zscore(x, axis=0)
        z1 = stats.zscore(x, axis=1)

        z0_expected = [[-t1, -t3/2, -t3/2, 0.0],
                       [0.0, t3, -t3/2, t1],
                       [t1, -t3/2, t3, -t1]]
        z1_expected = [[-1.0, -1.0, 1.0, 1.0],
                       [-t2, -t2, -t2, np.sqrt(3.)],
                       [1.0, -1.0, 1.0, -1.0]]

        assert_array_almost_equal(z0, z0_expected)
        assert_array_almost_equal(z1, z1_expected)

    def test_zscore_ddof(self):
        # Test use of 'ddof' keyword in zscore.
        x = np.array([[0.0, 0.0, 1.0, 1.0],
                      [0.0, 1.0, 2.0, 3.0]])

        z = stats.zscore(x, axis=1, ddof=1)

        z0_expected = np.array([-0.5, -0.5, 0.5, 0.5])/(1.0/np.sqrt(3))
        z1_expected = np.array([-1.5, -0.5, 0.5, 1.5])/(np.sqrt(5./3))
        assert_array_almost_equal(z[0], z0_expected)
        assert_array_almost_equal(z[1], z1_expected)

    def test_zscore_nan_propagate(self):
        x = np.array([1, 2, np.nan, 4, 5])
        z = stats.zscore(x, nan_policy='propagate')
        assert all(np.isnan(z))

    def test_zscore_nan_omit(self):
        x = np.array([1, 2, np.nan, 4, 5])

        z = stats.zscore(x, nan_policy='omit')

        expected = np.array([-1.2649110640673518,
                             -0.6324555320336759,
                             np.nan,
                             0.6324555320336759,
                             1.2649110640673518
                             ])
        assert_array_almost_equal(z, expected)

    def test_zscore_nan_raise(self):
        x = np.array([1, 2, np.nan, 4, 5])

        assert_raises(ValueError, stats.zscore, x, nan_policy='raise')


class TestMedianAbsDeviation(object):
    def setup_class(self):
        self.dat_nan = np.array([2.20, 2.20, 2.4, 2.4, 2.5, 2.7, 2.8, 2.9,
                                 3.03, 3.03, 3.10, 3.37, 3.4, 3.4, 3.4, 3.5,
                                 3.6, 3.7, 3.7, 3.7, 3.7, 3.77, 5.28, np.nan])
        self.dat = np.array([2.20, 2.20, 2.4, 2.4, 2.5, 2.7, 2.8, 2.9, 3.03,
                             3.03, 3.10, 3.37, 3.4, 3.4, 3.4, 3.5, 3.6, 3.7,
                             3.7, 3.7, 3.7, 3.77, 5.28, 28.95])

    def test_median_abs_deviation(self):
        assert_almost_equal(stats.median_abs_deviation(self.dat, axis=None),
                            0.355)
        dat = self.dat.reshape(6, 4)
        mad = stats.median_abs_deviation(dat, axis=0)
        mad_expected = np.asarray([0.435, 0.5, 0.45, 0.4])
        assert_array_almost_equal(mad, mad_expected)

    def test_mad_nan_omit(self):
        mad = stats.median_abs_deviation(self.dat_nan, nan_policy='omit')
        assert_almost_equal(mad, 0.34)

    def test_axis_and_nan(self):
        x = np.array([[1.0, 2.0, 3.0, 4.0, np.nan],
                      [1.0, 4.0, 5.0, 8.0, 9.0]])
        mad = stats.median_abs_deviation(x, axis=1)
        assert_equal(mad, np.array([np.nan, 3.0]))

    def test_nan_policy_omit_with_inf(sef):
        z = np.array([1, 3, 4, 6, 99, np.nan, np.inf])
        mad = stats.median_abs_deviation(z, nan_policy='omit')
        assert_equal(mad, 3.0)

    @pytest.mark.parametrize('axis', [0, 1, 2, None])
    def test_size_zero_with_axis(self, axis):
        x = np.zeros((3, 0, 4))
        mad = stats.median_abs_deviation(x, axis=axis)
        assert_equal(mad, np.full_like(x.sum(axis=axis), fill_value=np.nan))

    @pytest.mark.parametrize('nan_policy, expected',
                             [('omit', np.array([np.nan, 1.5, 1.5])),
                              ('propagate', np.array([np.nan, np.nan, 1.5]))])
    def test_nan_policy_with_axis(self, nan_policy, expected):
        x = np.array([[np.nan, np.nan, np.nan, np.nan, np.nan, np.nan],
                      [1, 5, 3, 6, np.nan, np.nan],
                      [5, 6, 7, 9, 9, 10]])
        mad = stats.median_abs_deviation(x, nan_policy=nan_policy, axis=1)
        assert_equal(mad, expected)

    @pytest.mark.parametrize('axis, expected',
                             [(1, [2.5, 2.0, 12.0]), (None, 4.5)])
    def test_center_mean_with_nan(self, axis, expected):
        x = np.array([[1, 2, 4, 9, np.nan],
                      [0, 1, 1, 1, 12],
                      [-10, -10, -10, 20, 20]])
        mad = stats.median_abs_deviation(x, center=np.mean, nan_policy='omit',
                                         axis=axis)
        assert_allclose(mad, expected, rtol=1e-15, atol=1e-15)

    def test_center_not_callable(self):
        with pytest.raises(TypeError, match='callable'):
            stats.median_abs_deviation([1, 2, 3, 5], center=99)


class TestMedianAbsoluteDeviation(object):
    def setup_class(self):
        self.dat_nan = np.array([2.20, 2.20, 2.4, 2.4, 2.5, 2.7, 2.8, 2.9, 3.03,
                3.03, 3.10, 3.37, 3.4, 3.4, 3.4, 3.5, 3.6, 3.7, 3.7,
                3.7, 3.7, 3.77, 5.28, np.nan])
        self.dat = np.array([2.20, 2.20, 2.4, 2.4, 2.5, 2.7, 2.8, 2.9, 3.03,
                3.03, 3.10, 3.37, 3.4, 3.4, 3.4, 3.5, 3.6, 3.7, 3.7,
                3.7, 3.7, 3.77, 5.28, 28.95])

    def test_mad_empty(self):
        dat = []
        with suppress_warnings() as sup:
            sup.filter(DeprecationWarning)
            mad = stats.median_absolute_deviation(dat)
        assert_equal(mad, np.nan)

    def test_mad_nan_shape1(self):
        z = np.ones((3, 0))
        with suppress_warnings() as sup:
            sup.filter(DeprecationWarning)
            mad_axis0 = stats.median_absolute_deviation(z, axis=0)
            mad_axis1 = stats.median_absolute_deviation(z, axis=1)
        assert_equal(mad_axis0, np.nan)
        assert_equal(mad_axis1, np.array([np.nan, np.nan, np.nan]))
        assert_equal(mad_axis1.shape, (3,))

    def test_mad_nan_shape2(self):
        z = np.ones((3, 0, 2))
        with suppress_warnings() as sup:
            sup.filter(DeprecationWarning)
            mad_axis0 = stats.median_absolute_deviation(z, axis=0)
            mad_axis1 = stats.median_absolute_deviation(z, axis=1)
            mad_axis2 = stats.median_absolute_deviation(z, axis=2)
        assert_equal(mad_axis0, np.nan)
        assert_equal(mad_axis1, np.array([[np.nan, np.nan],
                                          [np.nan, np.nan],
                                          [np.nan, np.nan]]))
        assert_equal(mad_axis1.shape, (3, 2))
        assert_equal(mad_axis2, np.nan)

    def test_mad_nan_propagate(self):
        with suppress_warnings() as sup:
            sup.filter(DeprecationWarning)
            mad = stats.median_absolute_deviation(self.dat_nan,
                                                  nan_policy='propagate')
        assert_equal(mad, np.nan)

    def test_mad_nan_raise(self):
        with assert_raises(ValueError):
            with suppress_warnings() as sup:
                sup.filter(DeprecationWarning)
                stats.median_absolute_deviation(self.dat_nan,
                                                nan_policy='raise')

    def test_mad_scale_default(self):
        with suppress_warnings() as sup:
            sup.filter(DeprecationWarning)
            mad = stats.median_absolute_deviation(self.dat, scale=1.0)
            mad_float = stats.median_absolute_deviation(self.dat, scale=1.0)
        assert_almost_equal(mad, 0.355)
        assert_almost_equal(mad, mad_float)

    def test_mad_scale_normal(self):
        with suppress_warnings() as sup:
            sup.filter(DeprecationWarning)
            mad = stats.median_absolute_deviation(self.dat, scale="normal")
            scale = 1.4826022185056018
            mad_float = stats.median_absolute_deviation(self.dat, scale=scale)
        assert_almost_equal(mad, 0.526323787)
        assert_almost_equal(mad, mad_float)


def _check_warnings(warn_list, expected_type, expected_len):
    """
    Checks that all of the warnings from a list returned by
    `warnings.catch_all(record=True)` are of the required type and that the list
    contains expected number of warnings.
    """
    assert_equal(len(warn_list), expected_len, "number of warnings")
    for warn_ in warn_list:
        assert_(warn_.category is expected_type)


class TestIQR(object):

    def test_basic(self):
        x = np.arange(8) * 0.5
        np.random.shuffle(x)
        assert_equal(stats.iqr(x), 1.75)

    def test_api(self):
        d = np.ones((5, 5))
        stats.iqr(d)
        stats.iqr(d, None)
        stats.iqr(d, 1)
        stats.iqr(d, (0, 1))
        stats.iqr(d, None, (10, 90))
        stats.iqr(d, None, (30, 20), 1.0)
        stats.iqr(d, None, (25, 75), 1.5, 'propagate')
        stats.iqr(d, None, (50, 50), 'normal', 'raise', 'linear')
        stats.iqr(d, None, (25, 75), -0.4, 'omit', 'lower', True)

    def test_empty(self):
        assert_equal(stats.iqr([]), np.nan)
        assert_equal(stats.iqr(np.arange(0)), np.nan)

    def test_constant(self):
        # Constant array always gives 0
        x = np.ones((7, 4))
        assert_equal(stats.iqr(x), 0.0)
        assert_array_equal(stats.iqr(x, axis=0), np.zeros(4))
        assert_array_equal(stats.iqr(x, axis=1), np.zeros(7))
        assert_equal(stats.iqr(x, interpolation='linear'), 0.0)
        assert_equal(stats.iqr(x, interpolation='midpoint'), 0.0)
        assert_equal(stats.iqr(x, interpolation='nearest'), 0.0)
        assert_equal(stats.iqr(x, interpolation='lower'), 0.0)
        assert_equal(stats.iqr(x, interpolation='higher'), 0.0)

        # 0 only along constant dimensions
        # This also tests much of `axis`
        y = np.ones((4, 5, 6)) * np.arange(6)
        assert_array_equal(stats.iqr(y, axis=0), np.zeros((5, 6)))
        assert_array_equal(stats.iqr(y, axis=1), np.zeros((4, 6)))
        assert_array_equal(stats.iqr(y, axis=2), np.full((4, 5), 2.5))
        assert_array_equal(stats.iqr(y, axis=(0, 1)), np.zeros(6))
        assert_array_equal(stats.iqr(y, axis=(0, 2)), np.full(5, 3.))
        assert_array_equal(stats.iqr(y, axis=(1, 2)), np.full(4, 3.))

    def test_scalarlike(self):
        x = np.arange(1) + 7.0
        assert_equal(stats.iqr(x[0]), 0.0)
        assert_equal(stats.iqr(x), 0.0)
        assert_array_equal(stats.iqr(x, keepdims=True), [0.0])

    def test_2D(self):
        x = np.arange(15).reshape((3, 5))
        assert_equal(stats.iqr(x), 7.0)
        assert_array_equal(stats.iqr(x, axis=0), np.full(5, 5.))
        assert_array_equal(stats.iqr(x, axis=1), np.full(3, 2.))
        assert_array_equal(stats.iqr(x, axis=(0, 1)), 7.0)
        assert_array_equal(stats.iqr(x, axis=(1, 0)), 7.0)

    def test_axis(self):
        # The `axis` keyword is also put through its paces in `test_keepdims`.
        o = np.random.normal(size=(71, 23))
        x = np.dstack([o] * 10)                 # x.shape = (71, 23, 10)
        q = stats.iqr(o)

        assert_equal(stats.iqr(x, axis=(0, 1)), q)
        x = np.rollaxis(x, -1, 0)               # x.shape = (10, 71, 23)
        assert_equal(stats.iqr(x, axis=(2, 1)), q)
        x = x.swapaxes(0, 1)                    # x.shape = (71, 10, 23)
        assert_equal(stats.iqr(x, axis=(0, 2)), q)
        x = x.swapaxes(0, 1)                    # x.shape = (10, 71, 23)

        assert_equal(stats.iqr(x, axis=(0, 1, 2)),
                     stats.iqr(x, axis=None))
        assert_equal(stats.iqr(x, axis=(0,)),
                     stats.iqr(x, axis=0))

        d = np.arange(3 * 5 * 7 * 11)
        # Older versions of numpy only shuffle along axis=0.
        # Not sure about newer, don't care.
        np.random.shuffle(d)
        d = d.reshape((3, 5, 7, 11))
        assert_equal(stats.iqr(d, axis=(0, 1, 2))[0],
                     stats.iqr(d[:,:,:, 0].ravel()))
        assert_equal(stats.iqr(d, axis=(0, 1, 3))[1],
                     stats.iqr(d[:,:, 1,:].ravel()))
        assert_equal(stats.iqr(d, axis=(3, 1, -4))[2],
                     stats.iqr(d[:,:, 2,:].ravel()))
        assert_equal(stats.iqr(d, axis=(3, 1, 2))[2],
                     stats.iqr(d[2,:,:,:].ravel()))
        assert_equal(stats.iqr(d, axis=(3, 2))[2, 1],
                     stats.iqr(d[2, 1,:,:].ravel()))
        assert_equal(stats.iqr(d, axis=(1, -2))[2, 1],
                     stats.iqr(d[2, :, :, 1].ravel()))
        assert_equal(stats.iqr(d, axis=(1, 3))[2, 2],
                     stats.iqr(d[2, :, 2,:].ravel()))

        assert_raises(np.AxisError, stats.iqr, d, axis=4)
        assert_raises(ValueError, stats.iqr, d, axis=(0, 0))

    def test_rng(self):
        x = np.arange(5)
        assert_equal(stats.iqr(x), 2)
        assert_equal(stats.iqr(x, rng=(25, 87.5)), 2.5)
        assert_equal(stats.iqr(x, rng=(12.5, 75)), 2.5)
        assert_almost_equal(stats.iqr(x, rng=(10, 50)), 1.6)  # 3-1.4

        assert_raises(ValueError, stats.iqr, x, rng=(0, 101))
        assert_raises(ValueError, stats.iqr, x, rng=(np.nan, 25))
        assert_raises(TypeError, stats.iqr, x, rng=(0, 50, 60))

    def test_interpolation(self):
        x = np.arange(5)
        y = np.arange(4)
        # Default
        assert_equal(stats.iqr(x), 2)
        assert_equal(stats.iqr(y), 1.5)
        # Linear
        assert_equal(stats.iqr(x, interpolation='linear'), 2)
        assert_equal(stats.iqr(y, interpolation='linear'), 1.5)
        # Higher
        assert_equal(stats.iqr(x, interpolation='higher'), 2)
        assert_equal(stats.iqr(x, rng=(25, 80), interpolation='higher'), 3)
        assert_equal(stats.iqr(y, interpolation='higher'), 2)
        # Lower (will generally, but not always be the same as higher)
        assert_equal(stats.iqr(x, interpolation='lower'), 2)
        assert_equal(stats.iqr(x, rng=(25, 80), interpolation='lower'), 2)
        assert_equal(stats.iqr(y, interpolation='lower'), 2)
        # Nearest
        assert_equal(stats.iqr(x, interpolation='nearest'), 2)
        assert_equal(stats.iqr(y, interpolation='nearest'), 1)
        # Midpoint
        assert_equal(stats.iqr(x, interpolation='midpoint'), 2)
        assert_equal(stats.iqr(x, rng=(25, 80), interpolation='midpoint'), 2.5)
        assert_equal(stats.iqr(y, interpolation='midpoint'), 2)

        assert_raises(ValueError, stats.iqr, x, interpolation='foobar')

    def test_keepdims(self):
        # Also tests most of `axis`
        x = np.ones((3, 5, 7, 11))
        assert_equal(stats.iqr(x, axis=None, keepdims=False).shape, ())
        assert_equal(stats.iqr(x, axis=2, keepdims=False).shape, (3, 5, 11))
        assert_equal(stats.iqr(x, axis=(0, 1), keepdims=False).shape, (7, 11))
        assert_equal(stats.iqr(x, axis=(0, 3), keepdims=False).shape, (5, 7))
        assert_equal(stats.iqr(x, axis=(1,), keepdims=False).shape, (3, 7, 11))
        assert_equal(stats.iqr(x, (0, 1, 2, 3), keepdims=False).shape, ())
        assert_equal(stats.iqr(x, axis=(0, 1, 3), keepdims=False).shape, (7,))

        assert_equal(stats.iqr(x, axis=None, keepdims=True).shape, (1, 1, 1, 1))
        assert_equal(stats.iqr(x, axis=2, keepdims=True).shape, (3, 5, 1, 11))
        assert_equal(stats.iqr(x, axis=(0, 1), keepdims=True).shape, (1, 1, 7, 11))
        assert_equal(stats.iqr(x, axis=(0, 3), keepdims=True).shape, (1, 5, 7, 1))
        assert_equal(stats.iqr(x, axis=(1,), keepdims=True).shape, (3, 1, 7, 11))
        assert_equal(stats.iqr(x, (0, 1, 2, 3), keepdims=True).shape, (1, 1, 1, 1))
        assert_equal(stats.iqr(x, axis=(0, 1, 3), keepdims=True).shape, (1, 1, 7, 1))

    def test_nanpolicy(self):
        x = np.arange(15.0).reshape((3, 5))

        # No NaNs
        assert_equal(stats.iqr(x, nan_policy='propagate'), 7)
        assert_equal(stats.iqr(x, nan_policy='omit'), 7)
        assert_equal(stats.iqr(x, nan_policy='raise'), 7)

        # Yes NaNs
        x[1, 2] = np.nan
        with warnings.catch_warnings(record=True):
            warnings.simplefilter("always")
            assert_equal(stats.iqr(x, nan_policy='propagate'), np.nan)
            assert_equal(stats.iqr(x, axis=0, nan_policy='propagate'), [5, 5, np.nan, 5, 5])
            assert_equal(stats.iqr(x, axis=1, nan_policy='propagate'), [2, np.nan, 2])

        with warnings.catch_warnings(record=True):
            warnings.simplefilter("always")
            assert_equal(stats.iqr(x, nan_policy='omit'), 7.5)
            assert_equal(stats.iqr(x, axis=0, nan_policy='omit'), np.full(5, 5))
            assert_equal(stats.iqr(x, axis=1, nan_policy='omit'), [2, 2.5, 2])

        assert_raises(ValueError, stats.iqr, x, nan_policy='raise')
        assert_raises(ValueError, stats.iqr, x, axis=0, nan_policy='raise')
        assert_raises(ValueError, stats.iqr, x, axis=1, nan_policy='raise')

        # Bad policy
        assert_raises(ValueError, stats.iqr, x, nan_policy='barfood')

    def test_scale(self):
        x = np.arange(15.0).reshape((3, 5))

        # No NaNs
        assert_equal(stats.iqr(x, scale=1.0), 7)
        assert_almost_equal(stats.iqr(x, scale='normal'), 7 / 1.3489795)
        assert_equal(stats.iqr(x, scale=2.0), 3.5)

        # Yes NaNs
        x[1, 2] = np.nan
        with warnings.catch_warnings(record=True):
            warnings.simplefilter("always")
            assert_equal(stats.iqr(x, scale=1.0, nan_policy='propagate'), np.nan)
            assert_equal(stats.iqr(x, scale='normal', nan_policy='propagate'), np.nan)
            assert_equal(stats.iqr(x, scale=2.0, nan_policy='propagate'), np.nan)
            # axis=1 chosen to show behavior with both nans and without
            assert_equal(stats.iqr(x, axis=1, scale=1.0,
                                   nan_policy='propagate'), [2, np.nan, 2])
            assert_almost_equal(stats.iqr(x, axis=1, scale='normal',
                                          nan_policy='propagate'),
                                np.array([2, np.nan, 2]) / 1.3489795)
            assert_equal(stats.iqr(x, axis=1, scale=2.0, nan_policy='propagate'),
                         [1, np.nan, 1])
            # Since NumPy 1.17.0.dev, warnings are no longer emitted by
            # np.percentile with nans, so we don't check the number of
            # warnings here. See https://github.com/numpy/numpy/pull/12679.

        assert_equal(stats.iqr(x, scale=1.0, nan_policy='omit'), 7.5)
        assert_almost_equal(stats.iqr(x, scale='normal', nan_policy='omit'),
                            7.5 / 1.3489795)
        assert_equal(stats.iqr(x, scale=2.0, nan_policy='omit'), 3.75)

        # Bad scale
        assert_raises(ValueError, stats.iqr, x, scale='foobar')


class TestMoments(object):
    """
        Comparison numbers are found using R v.1.5.1
        note that length(testcase) = 4
        testmathworks comes from documentation for the
        Statistics Toolbox for Matlab and can be found at both
        https://www.mathworks.com/help/stats/kurtosis.html
        https://www.mathworks.com/help/stats/skewness.html
        Note that both test cases came from here.
    """
    testcase = [1,2,3,4]
    scalar_testcase = 4.
    np.random.seed(1234)
    testcase_moment_accuracy = np.random.rand(42)
    testmathworks = [1.165, 0.6268, 0.0751, 0.3516, -0.6965]

    def test_moment(self):
        # mean((testcase-mean(testcase))**power,axis=0),axis=0))**power))
        y = stats.moment(self.scalar_testcase)
        assert_approx_equal(y, 0.0)
        y = stats.moment(self.testcase, 0)
        assert_approx_equal(y, 1.0)
        y = stats.moment(self.testcase, 1)
        assert_approx_equal(y, 0.0, 10)
        y = stats.moment(self.testcase, 2)
        assert_approx_equal(y, 1.25)
        y = stats.moment(self.testcase, 3)
        assert_approx_equal(y, 0.0)
        y = stats.moment(self.testcase, 4)
        assert_approx_equal(y, 2.5625)

        # check array_like input for moment
        y = stats.moment(self.testcase, [1, 2, 3, 4])
        assert_allclose(y, [0, 1.25, 0, 2.5625])

        # check moment input consists only of integers
        y = stats.moment(self.testcase, 0.0)
        assert_approx_equal(y, 1.0)
        assert_raises(ValueError, stats.moment, self.testcase, 1.2)
        y = stats.moment(self.testcase, [1.0, 2, 3, 4.0])
        assert_allclose(y, [0, 1.25, 0, 2.5625])

        # test empty input
        y = stats.moment([])
        assert_equal(y, np.nan)

        x = np.arange(10.)
        x[9] = np.nan
        assert_equal(stats.moment(x, 2), np.nan)
        assert_almost_equal(stats.moment(x, nan_policy='omit'), 0.0)
        assert_raises(ValueError, stats.moment, x, nan_policy='raise')
        assert_raises(ValueError, stats.moment, x, nan_policy='foobar')

    def test_moment_propagate_nan(self):
        # Check that the shape of the result is the same for inputs
        # with and without nans, cf gh-5817
        a = np.arange(8).reshape(2, -1).astype(float)
        a[1, 0] = np.nan
        mm = stats.moment(a, 2, axis=1, nan_policy="propagate")
        np.testing.assert_allclose(mm, [1.25, np.nan], atol=1e-15)

    def test_variation(self):
        # variation = samplestd / mean
        y = stats.variation(self.scalar_testcase)
        assert_approx_equal(y, 0.0)
        y = stats.variation(self.testcase)
        assert_approx_equal(y, 0.44721359549996, 10)

        x = np.arange(10.)
        x[9] = np.nan
        assert_equal(stats.variation(x), np.nan)
        assert_almost_equal(stats.variation(x, nan_policy='omit'),
                            0.6454972243679028)
        assert_raises(ValueError, stats.variation, x, nan_policy='raise')
        assert_raises(ValueError, stats.variation, x, nan_policy='foobar')

    def test_variation_propagate_nan(self):
        # Check that the shape of the result is the same for inputs
        # with and without nans, cf gh-5817
        a = np.arange(8).reshape(2, -1).astype(float)
        a[1, 0] = np.nan
        vv = stats.variation(a, axis=1, nan_policy="propagate")
        np.testing.assert_allclose(vv, [0.7453559924999299, np.nan], atol=1e-15)

    def test_skewness(self):
        # Scalar test case
        y = stats.skew(self.scalar_testcase)
        assert_approx_equal(y, 0.0)
        # sum((testmathworks-mean(testmathworks,axis=0))**3,axis=0) /
        #     ((sqrt(var(testmathworks)*4/5))**3)/5
        y = stats.skew(self.testmathworks)
        assert_approx_equal(y, -0.29322304336607, 10)
        y = stats.skew(self.testmathworks, bias=0)
        assert_approx_equal(y, -0.437111105023940, 10)
        y = stats.skew(self.testcase)
        assert_approx_equal(y, 0.0, 10)

        x = np.arange(10.)
        x[9] = np.nan
        with np.errstate(invalid='ignore'):
            assert_equal(stats.skew(x), np.nan)
        assert_equal(stats.skew(x, nan_policy='omit'), 0.)
        assert_raises(ValueError, stats.skew, x, nan_policy='raise')
        assert_raises(ValueError, stats.skew, x, nan_policy='foobar')

    def test_skewness_scalar(self):
        # `skew` must return a scalar for 1-dim input
        assert_equal(stats.skew(arange(10)), 0.0)

    def test_skew_propagate_nan(self):
        # Check that the shape of the result is the same for inputs
        # with and without nans, cf gh-5817
        a = np.arange(8).reshape(2, -1).astype(float)
        a[1, 0] = np.nan
        with np.errstate(invalid='ignore'):
            s = stats.skew(a, axis=1, nan_policy="propagate")
        np.testing.assert_allclose(s, [0, np.nan], atol=1e-15)

    def test_kurtosis(self):
        # Scalar test case
        y = stats.kurtosis(self.scalar_testcase)
        assert_approx_equal(y, -3.0)
        #   sum((testcase-mean(testcase,axis=0))**4,axis=0)/((sqrt(var(testcase)*3/4))**4)/4
        #   sum((test2-mean(testmathworks,axis=0))**4,axis=0)/((sqrt(var(testmathworks)*4/5))**4)/5
        #   Set flags for axis = 0 and
        #   fisher=0 (Pearson's defn of kurtosis for compatibility with Matlab)
        y = stats.kurtosis(self.testmathworks, 0, fisher=0, bias=1)
        assert_approx_equal(y, 2.1658856802973, 10)

        # Note that MATLAB has confusing docs for the following case
        #  kurtosis(x,0) gives an unbiased estimate of Pearson's skewness
        #  kurtosis(x)  gives a biased estimate of Fisher's skewness (Pearson-3)
        #  The MATLAB docs imply that both should give Fisher's
        y = stats.kurtosis(self.testmathworks, fisher=0, bias=0)
        assert_approx_equal(y, 3.663542721189047, 10)
        y = stats.kurtosis(self.testcase, 0, 0)
        assert_approx_equal(y, 1.64)

        x = np.arange(10.)
        x[9] = np.nan
        assert_equal(stats.kurtosis(x), np.nan)
        assert_almost_equal(stats.kurtosis(x, nan_policy='omit'), -1.230000)
        assert_raises(ValueError, stats.kurtosis, x, nan_policy='raise')
        assert_raises(ValueError, stats.kurtosis, x, nan_policy='foobar')

    def test_kurtosis_array_scalar(self):
        assert_equal(type(stats.kurtosis([1,2,3])), float)

    def test_kurtosis_propagate_nan(self):
        # Check that the shape of the result is the same for inputs
        # with and without nans, cf gh-5817
        a = np.arange(8).reshape(2, -1).astype(float)
        a[1, 0] = np.nan
        k = stats.kurtosis(a, axis=1, nan_policy="propagate")
        np.testing.assert_allclose(k, [-1.36, np.nan], atol=1e-15)

    def test_moment_accuracy(self):
        # 'moment' must have a small enough error compared to the slower
        #  but very accurate numpy.power() implementation.
        tc_no_mean = self.testcase_moment_accuracy - \
                     np.mean(self.testcase_moment_accuracy)
        assert_allclose(np.power(tc_no_mean, 42).mean(),
                            stats.moment(self.testcase_moment_accuracy, 42))


class TestStudentTest(object):
    X1 = np.array([-1, 0, 1])
    X2 = np.array([0, 1, 2])
    T1_0 = 0
    P1_0 = 1
    T1_1 = -1.7320508075
    P1_1 = 0.22540333075
    T1_2 = -3.464102
    P1_2 = 0.0741799
    T2_0 = 1.732051
    P2_0 = 0.2254033
    P1_1_l = P1_1 / 2
    P1_1_g = 1 - (P1_1 / 2)

    def test_onesample(self):
        with suppress_warnings() as sup, np.errstate(invalid="ignore"):
            sup.filter(RuntimeWarning, "Degrees of freedom <= 0 for slice")
            t, p = stats.ttest_1samp(4., 3.)
        assert_(np.isnan(t))
        assert_(np.isnan(p))

        t, p = stats.ttest_1samp(self.X1, 0)

        assert_array_almost_equal(t, self.T1_0)
        assert_array_almost_equal(p, self.P1_0)

        res = stats.ttest_1samp(self.X1, 0)
        attributes = ('statistic', 'pvalue')
        check_named_results(res, attributes)

        t, p = stats.ttest_1samp(self.X2, 0)

        assert_array_almost_equal(t, self.T2_0)
        assert_array_almost_equal(p, self.P2_0)

        t, p = stats.ttest_1samp(self.X1, 1)

        assert_array_almost_equal(t, self.T1_1)
        assert_array_almost_equal(p, self.P1_1)

        t, p = stats.ttest_1samp(self.X1, 2)

        assert_array_almost_equal(t, self.T1_2)
        assert_array_almost_equal(p, self.P1_2)

        # check nan policy
        x = stats.norm.rvs(loc=5, scale=10, size=51, random_state=7654567)
        x[50] = np.nan
        with np.errstate(invalid="ignore"):
            assert_array_equal(stats.ttest_1samp(x, 5.0), (np.nan, np.nan))

            assert_array_almost_equal(stats.ttest_1samp(x, 5.0, nan_policy='omit'),
                                      (-1.6412624074367159, 0.107147027334048005))
            assert_raises(ValueError, stats.ttest_1samp, x, 5.0, nan_policy='raise')
            assert_raises(ValueError, stats.ttest_1samp, x, 5.0,
                          nan_policy='foobar')

    def test_1samp_alternative(self):
        assert_raises(ValueError, stats.ttest_1samp, self.X1, 0,
                      alternative="error")

        t, p = stats.ttest_1samp(self.X1, 1, alternative="less")
        assert_allclose(p, self.P1_1_l)
        assert_allclose(t, self.T1_1)

        t, p = stats.ttest_1samp(self.X1, 1, alternative="greater")
        assert_allclose(p, self.P1_1_g)
        assert_allclose(t, self.T1_1)

def test_percentileofscore():
    pcos = stats.percentileofscore

    assert_equal(pcos([1,2,3,4,5,6,7,8,9,10],4), 40.0)

    for (kind, result) in [('mean', 35.0),
                           ('strict', 30.0),
                           ('weak', 40.0)]:
        assert_equal(pcos(np.arange(10) + 1, 4, kind=kind), result)

    # multiple - 2
    for (kind, result) in [('rank', 45.0),
                           ('strict', 30.0),
                           ('weak', 50.0),
                           ('mean', 40.0)]:
        assert_equal(pcos([1,2,3,4,4,5,6,7,8,9], 4, kind=kind), result)

    # multiple - 3
    assert_equal(pcos([1,2,3,4,4,4,5,6,7,8], 4), 50.0)
    for (kind, result) in [('rank', 50.0),
                           ('mean', 45.0),
                           ('strict', 30.0),
                           ('weak', 60.0)]:

        assert_equal(pcos([1,2,3,4,4,4,5,6,7,8], 4, kind=kind), result)

    # missing
    for kind in ('rank', 'mean', 'strict', 'weak'):
        assert_equal(pcos([1,2,3,5,6,7,8,9,10,11], 4, kind=kind), 30)

    # larger numbers
    for (kind, result) in [('mean', 35.0),
                           ('strict', 30.0),
                           ('weak', 40.0)]:
        assert_equal(
              pcos([10, 20, 30, 40, 50, 60, 70, 80, 90, 100], 40,
                   kind=kind), result)

    for (kind, result) in [('mean', 45.0),
                           ('strict', 30.0),
                           ('weak', 60.0)]:
        assert_equal(
              pcos([10, 20, 30, 40, 40, 40, 50, 60, 70, 80],
                   40, kind=kind), result)

    for kind in ('rank', 'mean', 'strict', 'weak'):
        assert_equal(
              pcos([10, 20, 30, 50, 60, 70, 80, 90, 100, 110],
                   40, kind=kind), 30.0)

    # boundaries
    for (kind, result) in [('rank', 10.0),
                           ('mean', 5.0),
                           ('strict', 0.0),
                           ('weak', 10.0)]:
        assert_equal(
              pcos([10, 20, 30, 50, 60, 70, 80, 90, 100, 110],
                   10, kind=kind), result)

    for (kind, result) in [('rank', 100.0),
                           ('mean', 95.0),
                           ('strict', 90.0),
                           ('weak', 100.0)]:
        assert_equal(
              pcos([10, 20, 30, 50, 60, 70, 80, 90, 100, 110],
                   110, kind=kind), result)

    # out of bounds
    for (kind, score, result) in [('rank', 200, 100.0),
                                  ('mean', 200, 100.0),
                                  ('mean', 0, 0.0)]:
        assert_equal(
              pcos([10, 20, 30, 50, 60, 70, 80, 90, 100, 110],
                   score, kind=kind), result)

    assert_raises(ValueError, pcos, [1, 2, 3, 3, 4], 3, kind='unrecognized')


PowerDivCase = namedtuple('Case', ['f_obs', 'f_exp', 'ddof', 'axis',
                                   'chi2',     # Pearson's
                                   'log',      # G-test (log-likelihood)
                                   'mod_log',  # Modified log-likelihood
                                   'cr',       # Cressie-Read (lambda=2/3)
                                   ])

# The details of the first two elements in power_div_1d_cases are used
# in a test in TestPowerDivergence.  Check that code before making
# any changes here.
power_div_1d_cases = [
    # Use the default f_exp.
    PowerDivCase(f_obs=[4, 8, 12, 8], f_exp=None, ddof=0, axis=None,
                 chi2=4,
                 log=2*(4*np.log(4/8) + 12*np.log(12/8)),
                 mod_log=2*(8*np.log(8/4) + 8*np.log(8/12)),
                 cr=(4*((4/8)**(2/3) - 1) + 12*((12/8)**(2/3) - 1))/(5/9)),
    # Give a non-uniform f_exp.
    PowerDivCase(f_obs=[4, 8, 12, 8], f_exp=[2, 16, 12, 2], ddof=0, axis=None,
                 chi2=24,
                 log=2*(4*np.log(4/2) + 8*np.log(8/16) + 8*np.log(8/2)),
                 mod_log=2*(2*np.log(2/4) + 16*np.log(16/8) + 2*np.log(2/8)),
                 cr=(4*((4/2)**(2/3) - 1) + 8*((8/16)**(2/3) - 1) +
                     8*((8/2)**(2/3) - 1))/(5/9)),
    # f_exp is a scalar.
    PowerDivCase(f_obs=[4, 8, 12, 8], f_exp=8, ddof=0, axis=None,
                 chi2=4,
                 log=2*(4*np.log(4/8) + 12*np.log(12/8)),
                 mod_log=2*(8*np.log(8/4) + 8*np.log(8/12)),
                 cr=(4*((4/8)**(2/3) - 1) + 12*((12/8)**(2/3) - 1))/(5/9)),
    # f_exp equal to f_obs.
    PowerDivCase(f_obs=[3, 5, 7, 9], f_exp=[3, 5, 7, 9], ddof=0, axis=0,
                 chi2=0, log=0, mod_log=0, cr=0),
]


power_div_empty_cases = [
    # Shape is (0,)--a data set with length 0.  The computed
    # test statistic should be 0.
    PowerDivCase(f_obs=[],
                 f_exp=None, ddof=0, axis=0,
                 chi2=0, log=0, mod_log=0, cr=0),
    # Shape is (0, 3).  This is 3 data sets, but each data set has
    # length 0, so the computed test statistic should be [0, 0, 0].
    PowerDivCase(f_obs=np.array([[],[],[]]).T,
                 f_exp=None, ddof=0, axis=0,
                 chi2=[0, 0, 0],
                 log=[0, 0, 0],
                 mod_log=[0, 0, 0],
                 cr=[0, 0, 0]),
    # Shape is (3, 0).  This represents an empty collection of
    # data sets in which each data set has length 3.  The test
    # statistic should be an empty array.
    PowerDivCase(f_obs=np.array([[],[],[]]),
                 f_exp=None, ddof=0, axis=0,
                 chi2=[],
                 log=[],
                 mod_log=[],
                 cr=[]),
]


class TestPowerDivergence(object):

    def check_power_divergence(self, f_obs, f_exp, ddof, axis, lambda_,
                               expected_stat):
        f_obs = np.asarray(f_obs)
        if axis is None:
            num_obs = f_obs.size
        else:
            b = np.broadcast(f_obs, f_exp)
            num_obs = b.shape[axis]

        with suppress_warnings() as sup:
            sup.filter(RuntimeWarning, "Mean of empty slice")
            stat, p = stats.power_divergence(
                                f_obs=f_obs, f_exp=f_exp, ddof=ddof,
                                axis=axis, lambda_=lambda_)
            assert_allclose(stat, expected_stat)

            if lambda_ == 1 or lambda_ == "pearson":
                # Also test stats.chisquare.
                stat, p = stats.chisquare(f_obs=f_obs, f_exp=f_exp, ddof=ddof,
                                          axis=axis)
                assert_allclose(stat, expected_stat)

        ddof = np.asarray(ddof)
        expected_p = stats.distributions.chi2.sf(expected_stat,
                                                 num_obs - 1 - ddof)
        assert_allclose(p, expected_p)

    def test_basic(self):
        for case in power_div_1d_cases:
            self.check_power_divergence(
                   case.f_obs, case.f_exp, case.ddof, case.axis,
                   None, case.chi2)
            self.check_power_divergence(
                   case.f_obs, case.f_exp, case.ddof, case.axis,
                   "pearson", case.chi2)
            self.check_power_divergence(
                   case.f_obs, case.f_exp, case.ddof, case.axis,
                   1, case.chi2)
            self.check_power_divergence(
                   case.f_obs, case.f_exp, case.ddof, case.axis,
                   "log-likelihood", case.log)
            self.check_power_divergence(
                   case.f_obs, case.f_exp, case.ddof, case.axis,
                   "mod-log-likelihood", case.mod_log)
            self.check_power_divergence(
                   case.f_obs, case.f_exp, case.ddof, case.axis,
                   "cressie-read", case.cr)
            self.check_power_divergence(
                   case.f_obs, case.f_exp, case.ddof, case.axis,
                   2/3, case.cr)

    def test_basic_masked(self):
        for case in power_div_1d_cases:
            mobs = np.ma.array(case.f_obs)
            self.check_power_divergence(
                   mobs, case.f_exp, case.ddof, case.axis,
                   None, case.chi2)
            self.check_power_divergence(
                   mobs, case.f_exp, case.ddof, case.axis,
                   "pearson", case.chi2)
            self.check_power_divergence(
                   mobs, case.f_exp, case.ddof, case.axis,
                   1, case.chi2)
            self.check_power_divergence(
                   mobs, case.f_exp, case.ddof, case.axis,
                   "log-likelihood", case.log)
            self.check_power_divergence(
                   mobs, case.f_exp, case.ddof, case.axis,
                   "mod-log-likelihood", case.mod_log)
            self.check_power_divergence(
                   mobs, case.f_exp, case.ddof, case.axis,
                   "cressie-read", case.cr)
            self.check_power_divergence(
                   mobs, case.f_exp, case.ddof, case.axis,
                   2/3, case.cr)

    def test_axis(self):
        case0 = power_div_1d_cases[0]
        case1 = power_div_1d_cases[1]
        f_obs = np.vstack((case0.f_obs, case1.f_obs))
        f_exp = np.vstack((np.ones_like(case0.f_obs)*np.mean(case0.f_obs),
                           case1.f_exp))
        # Check the four computational code paths in power_divergence
        # using a 2D array with axis=1.
        self.check_power_divergence(
               f_obs, f_exp, 0, 1,
               "pearson", [case0.chi2, case1.chi2])
        self.check_power_divergence(
               f_obs, f_exp, 0, 1,
               "log-likelihood", [case0.log, case1.log])
        self.check_power_divergence(
               f_obs, f_exp, 0, 1,
               "mod-log-likelihood", [case0.mod_log, case1.mod_log])
        self.check_power_divergence(
               f_obs, f_exp, 0, 1,
               "cressie-read", [case0.cr, case1.cr])
        # Reshape case0.f_obs to shape (2,2), and use axis=None.
        # The result should be the same.
        self.check_power_divergence(
               np.array(case0.f_obs).reshape(2, 2), None, 0, None,
               "pearson", case0.chi2)

    def test_ddof_broadcasting(self):
        # Test that ddof broadcasts correctly.
        # ddof does not affect the test statistic.  It is broadcast
        # with the computed test statistic for the computation of
        # the p value.

        case0 = power_div_1d_cases[0]
        case1 = power_div_1d_cases[1]
        # Create 4x2 arrays of observed and expected frequencies.
        f_obs = np.vstack((case0.f_obs, case1.f_obs)).T
        f_exp = np.vstack((np.ones_like(case0.f_obs)*np.mean(case0.f_obs),
                           case1.f_exp)).T

        expected_chi2 = [case0.chi2, case1.chi2]

        # ddof has shape (2, 1).  This is broadcast with the computed
        # statistic, so p will have shape (2,2).
        ddof = np.array([[0], [1]])

        stat, p = stats.power_divergence(f_obs, f_exp, ddof=ddof)
        assert_allclose(stat, expected_chi2)

        # Compute the p values separately, passing in scalars for ddof.
        stat0, p0 = stats.power_divergence(f_obs, f_exp, ddof=ddof[0,0])
        stat1, p1 = stats.power_divergence(f_obs, f_exp, ddof=ddof[1,0])

        assert_array_equal(p, np.vstack((p0, p1)))

    def test_empty_cases(self):
        with warnings.catch_warnings():
            for case in power_div_empty_cases:
                self.check_power_divergence(
                       case.f_obs, case.f_exp, case.ddof, case.axis,
                       "pearson", case.chi2)
                self.check_power_divergence(
                       case.f_obs, case.f_exp, case.ddof, case.axis,
                       "log-likelihood", case.log)
                self.check_power_divergence(
                       case.f_obs, case.f_exp, case.ddof, case.axis,
                       "mod-log-likelihood", case.mod_log)
                self.check_power_divergence(
                       case.f_obs, case.f_exp, case.ddof, case.axis,
                       "cressie-read", case.cr)

    def test_power_divergence_result_attributes(self):
        f_obs = power_div_1d_cases[0].f_obs
        f_exp = power_div_1d_cases[0].f_exp
        ddof = power_div_1d_cases[0].ddof
        axis = power_div_1d_cases[0].axis

        res = stats.power_divergence(f_obs=f_obs, f_exp=f_exp, ddof=ddof,
                                     axis=axis, lambda_="pearson")
        attributes = ('statistic', 'pvalue')
        check_named_results(res, attributes)


@pytest.mark.parametrize("n, dtype", [(200, np.uint8), (1000000, np.int32)])
def test_chiquare_data_types(n, dtype):
    # Regression test for gh-10159.
    obs = np.array([n, 0], dtype=dtype)
    exp = np.array([n // 2, n // 2], dtype=dtype)
    stat, p = stats.chisquare(obs, exp)
    assert_allclose(stat, n, rtol=1e-13)


def test_chisquare_masked_arrays():
    # Test masked arrays.
    obs = np.array([[8, 8, 16, 32, -1], [-1, -1, 3, 4, 5]]).T
    mask = np.array([[0, 0, 0, 0, 1], [1, 1, 0, 0, 0]]).T
    mobs = np.ma.masked_array(obs, mask)
    expected_chisq = np.array([24.0, 0.5])
    expected_g = np.array([2*(2*8*np.log(0.5) + 32*np.log(2.0)),
                           2*(3*np.log(0.75) + 5*np.log(1.25))])

    chi2 = stats.distributions.chi2

    chisq, p = stats.chisquare(mobs)
    mat.assert_array_equal(chisq, expected_chisq)
    mat.assert_array_almost_equal(p, chi2.sf(expected_chisq,
                                             mobs.count(axis=0) - 1))

    g, p = stats.power_divergence(mobs, lambda_='log-likelihood')
    mat.assert_array_almost_equal(g, expected_g, decimal=15)
    mat.assert_array_almost_equal(p, chi2.sf(expected_g,
                                             mobs.count(axis=0) - 1))

    chisq, p = stats.chisquare(mobs.T, axis=1)
    mat.assert_array_equal(chisq, expected_chisq)
    mat.assert_array_almost_equal(p, chi2.sf(expected_chisq,
                                             mobs.T.count(axis=1) - 1))
    g, p = stats.power_divergence(mobs.T, axis=1, lambda_="log-likelihood")
    mat.assert_array_almost_equal(g, expected_g, decimal=15)
    mat.assert_array_almost_equal(p, chi2.sf(expected_g,
                                             mobs.count(axis=0) - 1))

    obs1 = np.ma.array([3, 5, 6, 99, 10], mask=[0, 0, 0, 1, 0])
    exp1 = np.ma.array([2, 4, 8, 10, 99], mask=[0, 0, 0, 0, 1])
    chi2, p = stats.chisquare(obs1, f_exp=exp1)
    # Because of the mask at index 3 of obs1 and at index 4 of exp1,
    # only the first three elements are included in the calculation
    # of the statistic.
    mat.assert_array_equal(chi2, 1/2 + 1/4 + 4/8)

    # When axis=None, the two values should have type np.float64.
    chisq, p = stats.chisquare(np.ma.array([1,2,3]), axis=None)
    assert_(isinstance(chisq, np.float64))
    assert_(isinstance(p, np.float64))
    assert_equal(chisq, 1.0)
    assert_almost_equal(p, stats.distributions.chi2.sf(1.0, 2))

    # Empty arrays:
    # A data set with length 0 returns a masked scalar.
    with np.errstate(invalid='ignore'):
        with suppress_warnings() as sup:
            sup.filter(RuntimeWarning, "Mean of empty slice")
            chisq, p = stats.chisquare(np.ma.array([]))
    assert_(isinstance(chisq, np.ma.MaskedArray))
    assert_equal(chisq.shape, ())
    assert_(chisq.mask)

    empty3 = np.ma.array([[],[],[]])

    # empty3 is a collection of 0 data sets (whose lengths would be 3, if
    # there were any), so the return value is an array with length 0.
    chisq, p = stats.chisquare(empty3)
    assert_(isinstance(chisq, np.ma.MaskedArray))
    mat.assert_array_equal(chisq, [])

    # empty3.T is an array containing 3 data sets, each with length 0,
    # so an array of size (3,) is returned, with all values masked.
    with np.errstate(invalid='ignore'):
        with suppress_warnings() as sup:
            sup.filter(RuntimeWarning, "Mean of empty slice")
            chisq, p = stats.chisquare(empty3.T)

    assert_(isinstance(chisq, np.ma.MaskedArray))
    assert_equal(chisq.shape, (3,))
    assert_(np.all(chisq.mask))


def test_power_divergence_against_cressie_read_data():
    # Test stats.power_divergence against tables 4 and 5 from
    # Cressie and Read, "Multimonial Goodness-of-Fit Tests",
    # J. R. Statist. Soc. B (1984), Vol 46, No. 3, pp. 440-464.
    # This tests the calculation for several values of lambda.

    # `table4` holds just the second and third columns from Table 4.
    table4 = np.array([
        # observed, expected,
        15, 15.171,
        11, 13.952,
        14, 12.831,
        17, 11.800,
        5, 10.852,
        11, 9.9796,
        10, 9.1777,
        4, 8.4402,
        8, 7.7620,
        10, 7.1383,
        7, 6.5647,
        9, 6.0371,
        11, 5.5520,
        3, 5.1059,
        6, 4.6956,
        1, 4.3183,
        1, 3.9713,
        4, 3.6522,
        ]).reshape(-1, 2)
    table5 = np.array([
        # lambda, statistic
        -10.0, 72.2e3,
        -5.0, 28.9e1,
        -3.0, 65.6,
        -2.0, 40.6,
        -1.5, 34.0,
        -1.0, 29.5,
        -0.5, 26.5,
        0.0, 24.6,
        0.5, 23.4,
        0.67, 23.1,
        1.0, 22.7,
        1.5, 22.6,
        2.0, 22.9,
        3.0, 24.8,
        5.0, 35.5,
        10.0, 21.4e1,
        ]).reshape(-1, 2)

    for lambda_, expected_stat in table5:
        stat, p = stats.power_divergence(table4[:,0], table4[:,1],
                                         lambda_=lambda_)
        assert_allclose(stat, expected_stat, rtol=5e-3)


def test_friedmanchisquare():
    # see ticket:113
    # verified with matlab and R
    # From Demsar "Statistical Comparisons of Classifiers over Multiple Data Sets"
    # 2006, Xf=9.28 (no tie handling, tie corrected Xf >=9.28)
    x1 = [array([0.763, 0.599, 0.954, 0.628, 0.882, 0.936, 0.661, 0.583,
                 0.775, 1.0, 0.94, 0.619, 0.972, 0.957]),
          array([0.768, 0.591, 0.971, 0.661, 0.888, 0.931, 0.668, 0.583,
                 0.838, 1.0, 0.962, 0.666, 0.981, 0.978]),
          array([0.771, 0.590, 0.968, 0.654, 0.886, 0.916, 0.609, 0.563,
                 0.866, 1.0, 0.965, 0.614, 0.9751, 0.946]),
          array([0.798, 0.569, 0.967, 0.657, 0.898, 0.931, 0.685, 0.625,
                 0.875, 1.0, 0.962, 0.669, 0.975, 0.970])]

    # From "Bioestadistica para las ciencias de la salud" Xf=18.95 p<0.001:
    x2 = [array([4,3,5,3,5,3,2,5,4,4,4,3]),
          array([2,2,1,2,3,1,2,3,2,1,1,3]),
          array([2,4,3,3,4,3,3,4,4,1,2,1]),
          array([3,5,4,3,4,4,3,3,3,4,4,4])]

    # From Jerrorl H. Zar, "Biostatistical Analysis"(example 12.6), Xf=10.68, 0.005 < p < 0.01:
    # Probability from this example is inexact using Chisquare approximation of Friedman Chisquare.
    x3 = [array([7.0,9.9,8.5,5.1,10.3]),
          array([5.3,5.7,4.7,3.5,7.7]),
          array([4.9,7.6,5.5,2.8,8.4]),
          array([8.8,8.9,8.1,3.3,9.1])]

    assert_array_almost_equal(stats.friedmanchisquare(x1[0],x1[1],x1[2],x1[3]),
                              (10.2283464566929, 0.0167215803284414))
    assert_array_almost_equal(stats.friedmanchisquare(x2[0],x2[1],x2[2],x2[3]),
                              (18.9428571428571, 0.000280938375189499))
    assert_array_almost_equal(stats.friedmanchisquare(x3[0],x3[1],x3[2],x3[3]),
                              (10.68, 0.0135882729582176))
    assert_raises(ValueError, stats.friedmanchisquare,x3[0],x3[1])

    # test for namedtuple attribute results
    attributes = ('statistic', 'pvalue')
    res = stats.friedmanchisquare(*x1)
    check_named_results(res, attributes)

    # test using mstats
    assert_array_almost_equal(mstats.friedmanchisquare(x1[0], x1[1],
                                                       x1[2], x1[3]),
                              (10.2283464566929, 0.0167215803284414))
    # the following fails
    # assert_array_almost_equal(mstats.friedmanchisquare(x2[0],x2[1],x2[2],x2[3]),
    #                           (18.9428571428571, 0.000280938375189499))
    assert_array_almost_equal(mstats.friedmanchisquare(x3[0], x3[1],
                                                       x3[2], x3[3]),
                              (10.68, 0.0135882729582176))
    assert_raises(ValueError, mstats.friedmanchisquare,x3[0],x3[1])


class TestKSTest(object):
    """Tests kstest and ks_1samp agree with K-S various sizes, alternatives, modes."""

    def _testOne(self, x, alternative, expected_statistic, expected_prob, mode='auto', decimal=14):
        result = stats.kstest(x, 'norm', alternative=alternative, mode=mode)
        expected = np.array([expected_statistic, expected_prob])
        assert_array_almost_equal(np.array(result), expected, decimal=decimal)

    def _test_kstest_and_ks1samp(self, x, alternative, mode='auto', decimal=14):
        result = stats.kstest(x, 'norm', alternative=alternative, mode=mode)
        result_1samp = stats.ks_1samp(x, stats.norm.cdf, alternative=alternative, mode=mode)
        assert_array_almost_equal(np.array(result), result_1samp, decimal=decimal)

    def test_namedtuple_attributes(self):
        x = np.linspace(-1, 1, 9)
        # test for namedtuple attribute results
        attributes = ('statistic', 'pvalue')
        res = stats.kstest(x, 'norm')
        check_named_results(res, attributes)

    def test_agree_with_ks_1samp(self):
        x = np.linspace(-1, 1, 9)
        self._test_kstest_and_ks1samp(x, 'two-sided')

        x = np.linspace(-15, 15, 9)
        self._test_kstest_and_ks1samp(x, 'two-sided')

        x = [-1.23, 0.06, -0.60, 0.17, 0.66, -0.17, -0.08, 0.27, -0.98, -0.99]
        self._test_kstest_and_ks1samp(x, 'two-sided')
        self._test_kstest_and_ks1samp(x, 'greater', mode='exact')
        self._test_kstest_and_ks1samp(x, 'less', mode='exact')

    # missing: no test that uses *args

class TestKSOneSample(object):
    """Tests kstest and ks_samp 1-samples with K-S various sizes, alternatives, modes."""

    def _testOne(self, x, alternative, expected_statistic, expected_prob, mode='auto', decimal=14):
        result = stats.ks_1samp(x, stats.norm.cdf, alternative=alternative, mode=mode)
        expected = np.array([expected_statistic, expected_prob])
        assert_array_almost_equal(np.array(result), expected, decimal=decimal)

    def test_namedtuple_attributes(self):
        x = np.linspace(-1, 1, 9)
        # test for namedtuple attribute results
        attributes = ('statistic', 'pvalue')
        res = stats.ks_1samp(x, stats.norm.cdf)
        check_named_results(res, attributes)

    def test_agree_with_r(self):
        # comparing with some values from R
        x = np.linspace(-1, 1, 9)
        self._testOne(x, 'two-sided', 0.15865525393145705, 0.95164069201518386)

        x = np.linspace(-15, 15, 9)
        self._testOne(x, 'two-sided', 0.44435602715924361, 0.038850140086788665)

        x = [-1.23, 0.06, -0.60, 0.17, 0.66, -0.17, -0.08, 0.27, -0.98, -0.99]
        self._testOne(x, 'two-sided', 0.293580126801961, 0.293408463684361)
        self._testOne(x, 'greater', 0.293580126801961, 0.146988835042376, mode='exact')
        self._testOne(x, 'less', 0.109348552425692, 0.732768892470675, mode='exact')

    def test_known_examples(self):
        # the following tests rely on deterministically replicated rvs
        x = stats.norm.rvs(loc=0.2, size=100, random_state=987654321)
        self._testOne(x, 'two-sided', 0.12464329735846891, 0.089444888711820769, mode='asymp')
        self._testOne(x, 'less', 0.12464329735846891, 0.040989164077641749)
        self._testOne(x, 'greater', 0.0072115233216310994, 0.98531158590396228)

    def test_ks1samp_allpaths(self):
        # Check NaN input, output.
        assert_(np.isnan(kolmogn(np.nan, 1, True)))
        with assert_raises(ValueError, match='n is not integral: 1.5'):
            kolmogn(1.5, 1, True)
        assert_(np.isnan(kolmogn(-1, 1, True)))

        dataset = np.asarray([
            # Check x out of range
            (101, 1, True, 1.0),
            (101, 1.1, True, 1.0),
            (101, 0, True, 0.0),
            (101, -0.1, True, 0.0),

            (32, 1.0 / 64, True, 0.0),  # Ruben-Gambino
            (32, 1.0 / 64, False, 1.0),  # Ruben-Gambino

            (32, 0.5, True, 0.9999999363163307),  # Miller
            (32, 0.5, False, 6.368366937916623e-08),  # Miller 2 * special.smirnov(32, 0.5)

            # Check some other paths
            (32, 1.0 / 8, True, 0.34624229979775223),
            (32, 1.0 / 4, True, 0.9699508336558085),
            (1600, 0.49, False, 0.0),
            (1600, 1 / 16.0, False, 7.0837876229702195e-06),  # 2 * special.smirnov(1600, 1/16.0)
            (1600, 14 / 1600, False, 0.99962357317602),  # _kolmogn_DMTW
            (1600, 1 / 32, False, 0.08603386296651416),  # _kolmogn_PelzGood
        ])
        FuncData(kolmogn, dataset, (0, 1, 2), 3).check(dtypes=[int, float, bool])

    # missing: no test that uses *args


class TestKSTwoSamples(object):
    """Tests 2-samples with K-S various sizes, alternatives, modes."""

    def _testOne(self, x1, x2, alternative, expected_statistic, expected_prob, mode='auto'):
        result = stats.ks_2samp(x1, x2, alternative, mode=mode)
        expected = np.array([expected_statistic, expected_prob])
        assert_array_almost_equal(np.array(result), expected)

    def testSmall(self):
        self._testOne([0], [1], 'two-sided', 1.0/1, 1.0)
        self._testOne([0], [1], 'greater', 1.0/1, 0.5)
        self._testOne([0], [1], 'less', 0.0/1, 1.0)
        self._testOne([1], [0], 'two-sided', 1.0/1, 1.0)
        self._testOne([1], [0], 'greater', 0.0/1, 1.0)
        self._testOne([1], [0], 'less', 1.0/1, 0.5)

    def testTwoVsThree(self):
        data1 = np.array([1.0, 2.0])
        data1p = data1 + 0.01
        data1m = data1 - 0.01
        data2 = np.array([1.0, 2.0, 3.0])
        self._testOne(data1p, data2, 'two-sided', 1.0 / 3, 1.0)
        self._testOne(data1p, data2, 'greater', 1.0 / 3, 0.7)
        self._testOne(data1p, data2, 'less', 1.0 / 3, 0.7)
        self._testOne(data1m, data2, 'two-sided', 2.0 / 3, 0.6)
        self._testOne(data1m, data2, 'greater', 2.0 / 3, 0.3)
        self._testOne(data1m, data2, 'less', 0, 1.0)

    def testTwoVsFour(self):
        data1 = np.array([1.0, 2.0])
        data1p = data1 + 0.01
        data1m = data1 - 0.01
        data2 = np.array([1.0, 2.0, 3.0, 4.0])
        self._testOne(data1p, data2, 'two-sided', 2.0 / 4, 14.0/15)
        self._testOne(data1p, data2, 'greater', 2.0 / 4, 8.0/15)
        self._testOne(data1p, data2, 'less', 1.0 / 4, 12.0/15)

        self._testOne(data1m, data2, 'two-sided', 3.0 / 4, 6.0/15)
        self._testOne(data1m, data2, 'greater', 3.0 / 4, 3.0/15)
        self._testOne(data1m, data2, 'less', 0, 1.0)

    def test100_100(self):
        x100 = np.linspace(1, 100, 100)
        x100_2_p1 = x100 + 2 + 0.1
        x100_2_m1 = x100 + 2 - 0.1
        self._testOne(x100, x100_2_p1, 'two-sided', 3.0 / 100, 0.9999999999962055)
        self._testOne(x100, x100_2_p1, 'greater', 3.0 / 100, 0.9143290114276248)
        self._testOne(x100, x100_2_p1, 'less', 0, 1.0)
        self._testOne(x100, x100_2_m1, 'two-sided', 2.0 / 100, 1.0)
        self._testOne(x100, x100_2_m1, 'greater', 2.0 / 100, 0.960978450786184)
        self._testOne(x100, x100_2_m1, 'less', 0, 1.0)

    def test100_110(self):
        x100 = np.linspace(1, 100, 100)
        x110 = np.linspace(1, 100, 110)
        x110_20_p1 = x110 + 20 + 0.1
        x110_20_m1 = x110 + 20 - 0.1
        # 100, 110
        self._testOne(x100, x110_20_p1, 'two-sided', 232.0 / 1100, 0.015739183865607353)
        self._testOne(x100, x110_20_p1, 'greater', 232.0 / 1100, 0.007869594319053203)
        self._testOne(x100, x110_20_p1, 'less', 0, 1)
        self._testOne(x100, x110_20_m1, 'two-sided', 229.0 / 1100, 0.017803803861026313)
        self._testOne(x100, x110_20_m1, 'greater', 229.0 / 1100, 0.008901905958245056)
        self._testOne(x100, x110_20_m1, 'less', 0.0, 1.0)

    def testRepeatedValues(self):
        x2233 = np.array([2] * 3 + [3] * 4 + [5] * 5 + [6] * 4, dtype=int)
        x3344 = x2233 + 1
        x2356 = np.array([2] * 3 + [3] * 4 + [5] * 10 + [6] * 4, dtype=int)
        x3467 = np.array([3] * 10 + [4] * 2 + [6] * 10 + [7] * 4, dtype=int)
        self._testOne(x2233, x3344, 'two-sided', 5.0/16, 0.4262934613454952)
        self._testOne(x2233, x3344, 'greater', 5.0/16, 0.21465428276573786)
        self._testOne(x2233, x3344, 'less', 0.0/16, 1.0)
        self._testOne(x2356, x3467, 'two-sided', 190.0/21/26, 0.0919245790168125)
        self._testOne(x2356, x3467, 'greater', 190.0/21/26, 0.0459633806858544)
        self._testOne(x2356, x3467, 'less', 70.0/21/26, 0.6121593130022775)

    def testEqualSizes(self):
        data2 = np.array([1.0, 2.0, 3.0])
        self._testOne(data2, data2+1, 'two-sided', 1.0/3, 1.0)
        self._testOne(data2, data2+1, 'greater', 1.0/3, 0.75)
        self._testOne(data2, data2+1, 'less', 0.0/3, 1.)
        self._testOne(data2, data2+0.5, 'two-sided', 1.0/3, 1.0)
        self._testOne(data2, data2+0.5, 'greater', 1.0/3, 0.75)
        self._testOne(data2, data2+0.5, 'less', 0.0/3, 1.)
        self._testOne(data2, data2-0.5, 'two-sided', 1.0/3, 1.0)
        self._testOne(data2, data2-0.5, 'greater', 0.0/3, 1.0)
        self._testOne(data2, data2-0.5, 'less', 1.0/3, 0.75)

    @pytest.mark.slow
    def testMiddlingBoth(self):
        # 500, 600
        n1, n2 = 500, 600
        delta = 1.0/n1/n2/2/2
        x = np.linspace(1, 200, n1) - delta
        y = np.linspace(2, 200, n2)
        self._testOne(x, y, 'two-sided', 2000.0 / n1 / n2, 1.0, mode='auto')
        self._testOne(x, y, 'two-sided', 2000.0 / n1 / n2, 1.0, mode='asymp')
        self._testOne(x, y, 'greater', 2000.0 / n1 / n2, 0.9697596024683929, mode='asymp')
        self._testOne(x, y, 'less', 500.0 / n1 / n2, 0.9968735843165021, mode='asymp')
        with suppress_warnings() as sup:
            sup.filter(RuntimeWarning, "ks_2samp: Exact calculation unsuccessful. Switching to mode=asymp.")
            self._testOne(x, y, 'greater', 2000.0 / n1 / n2, 0.9697596024683929, mode='exact')
            self._testOne(x, y, 'less', 500.0 / n1 / n2, 0.9968735843165021, mode='exact')
        with warnings.catch_warnings(record=True) as w:
            warnings.simplefilter("always")
            self._testOne(x, y, 'less', 500.0 / n1 / n2, 0.9968735843165021, mode='exact')
            _check_warnings(w, RuntimeWarning, 1)

    @pytest.mark.slow
    def testMediumBoth(self):
        # 1000, 1100
        n1, n2 = 1000, 1100
        delta = 1.0/n1/n2/2/2
        x = np.linspace(1, 200, n1) - delta
        y = np.linspace(2, 200, n2)
        self._testOne(x, y, 'two-sided', 6600.0 / n1 / n2, 1.0, mode='asymp')
        self._testOne(x, y, 'two-sided', 6600.0 / n1 / n2, 1.0, mode='auto')
        self._testOne(x, y, 'greater', 6600.0 / n1 / n2, 0.9573185808092622, mode='asymp')
        self._testOne(x, y, 'less', 1000.0 / n1 / n2, 0.9982410869433984, mode='asymp')

        with suppress_warnings() as sup:
            sup.filter(RuntimeWarning, "ks_2samp: Exact calculation unsuccessful. Switching to mode=asymp.")
            self._testOne(x, y, 'greater', 6600.0 / n1 / n2, 0.9573185808092622, mode='exact')
            self._testOne(x, y, 'less', 1000.0 / n1 / n2, 0.9982410869433984, mode='exact')
        with warnings.catch_warnings(record=True) as w:
            warnings.simplefilter("always")
            self._testOne(x, y, 'less', 1000.0 / n1 / n2, 0.9982410869433984, mode='exact')
            _check_warnings(w, RuntimeWarning, 1)

    def testLarge(self):
        # 10000, 110
        n1, n2 = 10000, 110
        lcm = n1*11.0
        delta = 1.0/n1/n2/2/2
        x = np.linspace(1, 200, n1) - delta
        y = np.linspace(2, 100, n2)
        self._testOne(x, y, 'two-sided', 55275.0 / lcm, 4.2188474935755949e-15)
        self._testOne(x, y, 'greater', 561.0 / lcm, 0.99115454582047591)
        self._testOne(x, y, 'less', 55275.0 / lcm, 3.1317328311518713e-26)

    def test_gh11184(self):
        # 3000, 3001, exact two-sided
        np.random.seed(123456)
        x = np.random.normal(size=3000)
        y = np.random.normal(size=3001) * 1.5
        self._testOne(x, y, 'two-sided', 0.11292880151060758, 2.7755575615628914e-15, mode='asymp')
        self._testOne(x, y, 'two-sided', 0.11292880151060758, 2.7755575615628914e-15, mode='exact')

    def test_gh11184_bigger(self):
        # 10000, 10001, exact two-sided
        np.random.seed(123456)
        x = np.random.normal(size=10000)
        y = np.random.normal(size=10001) * 1.5
        self._testOne(x, y, 'two-sided', 0.10597913208679133, 3.3149311398483503e-49, mode='asymp')
        self._testOne(x, y, 'two-sided', 0.10597913208679133, 2.7755575615628914e-15, mode='exact')
        self._testOne(x, y, 'greater', 0.10597913208679133, 2.7947433906389253e-41, mode='asymp')
        self._testOne(x, y, 'less', 0.09658002199780022, 2.7947433906389253e-41, mode='asymp')

    @pytest.mark.slow
    def testLargeBoth(self):
        # 10000, 11000
        n1, n2 = 10000, 11000
        lcm = n1*11.0
        delta = 1.0/n1/n2/2/2
        x = np.linspace(1, 200, n1) - delta
        y = np.linspace(2, 200, n2)
        self._testOne(x, y, 'two-sided', 563.0 / lcm, 0.9990660108966576, mode='asymp')
        self._testOne(x, y, 'two-sided', 563.0 / lcm, 0.9990456491488628, mode='exact')
        self._testOne(x, y, 'two-sided', 563.0 / lcm, 0.9990660108966576, mode='auto')
        self._testOne(x, y, 'greater', 563.0 / lcm, 0.7561851877420673)
        self._testOne(x, y, 'less', 10.0 / lcm, 0.9998239693191724)
        with suppress_warnings() as sup:
            sup.filter(RuntimeWarning, "ks_2samp: Exact calculation unsuccessful. Switching to mode=asymp.")
            self._testOne(x, y, 'greater', 563.0 / lcm, 0.7561851877420673, mode='exact')
            self._testOne(x, y, 'less', 10.0 / lcm, 0.9998239693191724, mode='exact')

    def testNamedAttributes(self):
        # test for namedtuple attribute results
        attributes = ('statistic', 'pvalue')
        res = stats.ks_2samp([1, 2], [3])
        check_named_results(res, attributes)

    @pytest.mark.slow
    def test_some_code_paths(self):
        # Check that some code paths are executed
        from scipy.stats.stats import _count_paths_outside_method, _compute_prob_inside_method

        _compute_prob_inside_method(1, 1, 1, 1)
        _count_paths_outside_method(1000, 1, 1, 1001)

        assert_raises(FloatingPointError, _count_paths_outside_method, 1100, 1099, 1, 1)
        assert_raises(FloatingPointError, _count_paths_outside_method, 2000, 1000, 1, 1)

    def test_argument_checking(self):
        # Check that an empty array causes a ValueError
        assert_raises(ValueError, stats.ks_2samp, [], [1])
        assert_raises(ValueError, stats.ks_2samp, [1], [])
        assert_raises(ValueError, stats.ks_2samp, [], [])

    def test_gh12218(self):
        """Ensure gh-12218 is fixed."""
        # gh-1228 triggered a TypeError calculating sqrt(n1*n2*(n1+n2)).
        # n1, n2 both large integers, the product exceeded 2^64
        np.random.seed(12345678)
        n1 = 2097152  # 2*^21
        rvs1 = stats.uniform.rvs(size=n1, loc=0., scale=1)
        rvs2 = rvs1 + 1  # Exact value of rvs2 doesn't matter.
        stats.ks_2samp(rvs1, rvs2, alternative='greater', mode='asymp')
        stats.ks_2samp(rvs1, rvs2, alternative='less', mode='asymp')
        stats.ks_2samp(rvs1, rvs2, alternative='two-sided', mode='asymp')


def test_ttest_rel():
    # regression test
    tr,pr = 0.81248591389165692, 0.41846234511362157
    tpr = ([tr,-tr],[pr,pr])

    rvs1 = np.linspace(1,100,100)
    rvs2 = np.linspace(1.01,99.989,100)
    rvs1_2D = np.array([np.linspace(1,100,100), np.linspace(1.01,99.989,100)])
    rvs2_2D = np.array([np.linspace(1.01,99.989,100), np.linspace(1,100,100)])

    t,p = stats.ttest_rel(rvs1, rvs2, axis=0)
    assert_array_almost_equal([t,p],(tr,pr))
    t,p = stats.ttest_rel(rvs1_2D.T, rvs2_2D.T, axis=0)
    assert_array_almost_equal([t,p],tpr)
    t,p = stats.ttest_rel(rvs1_2D, rvs2_2D, axis=1)
    assert_array_almost_equal([t,p],tpr)

    # test scalars
    with suppress_warnings() as sup, np.errstate(invalid="ignore"):
        sup.filter(RuntimeWarning, "Degrees of freedom <= 0 for slice")
        t, p = stats.ttest_rel(4., 3.)
    assert_(np.isnan(t))
    assert_(np.isnan(p))

    # test for namedtuple attribute results
    attributes = ('statistic', 'pvalue')
    res = stats.ttest_rel(rvs1, rvs2, axis=0)
    check_named_results(res, attributes)

    # test on 3 dimensions
    rvs1_3D = np.dstack([rvs1_2D,rvs1_2D,rvs1_2D])
    rvs2_3D = np.dstack([rvs2_2D,rvs2_2D,rvs2_2D])
    t,p = stats.ttest_rel(rvs1_3D, rvs2_3D, axis=1)
    assert_array_almost_equal(np.abs(t), tr)
    assert_array_almost_equal(np.abs(p), pr)
    assert_equal(t.shape, (2, 3))

    t, p = stats.ttest_rel(np.rollaxis(rvs1_3D, 2), np.rollaxis(rvs2_3D, 2),
                           axis=2)
    assert_array_almost_equal(np.abs(t), tr)
    assert_array_almost_equal(np.abs(p), pr)
    assert_equal(t.shape, (3, 2))

    # test alternative parameter
    assert_raises(ValueError, stats.ttest_rel, rvs1, rvs2, alternative="error")

    t, p = stats.ttest_rel(rvs1, rvs2, axis=0, alternative="less")
    assert_allclose(p, 1 - pr/2)
    assert_allclose(t, tr)

    t, p = stats.ttest_rel(rvs1, rvs2, axis=0, alternative="greater")
    assert_allclose(p, pr/2)
    assert_allclose(t, tr)

    # check nan policy
    rng = np.random.RandomState(12345678)
    x = stats.norm.rvs(loc=5, scale=10, size=501, random_state=rng)
    x[500] = np.nan
    y = (stats.norm.rvs(loc=5, scale=10, size=501, random_state=rng) +
         stats.norm.rvs(scale=0.2, size=501, random_state=rng))
    y[500] = np.nan

    with np.errstate(invalid="ignore"):
        assert_array_equal(stats.ttest_rel(x, x), (np.nan, np.nan))

    assert_array_almost_equal(stats.ttest_rel(x, y, nan_policy='omit'),
                              (0.25299925303978066, 0.8003729814201519))
    assert_raises(ValueError, stats.ttest_rel, x, y, nan_policy='raise')
    assert_raises(ValueError, stats.ttest_rel, x, y, nan_policy='foobar')

    # test zero division problem
    t, p = stats.ttest_rel([0, 0, 0], [1, 1, 1])
    assert_equal((np.abs(t), p), (np.inf, 0))
    with np.errstate(invalid="ignore"):
        assert_equal(stats.ttest_rel([0, 0, 0], [0, 0, 0]), (np.nan, np.nan))

        # check that nan in input array result in nan output
        anan = np.array([[1, np.nan], [-1, 1]])
        assert_equal(stats.ttest_rel(anan, np.zeros((2, 2))),
                     ([0, np.nan], [1, np.nan]))

    # test incorrect input shape raise an error
    x = np.arange(24)
    assert_raises(ValueError, stats.ttest_rel, x.reshape((8, 3)),
                  x.reshape((2, 3, 4)))


def test_ttest_rel_nan_2nd_arg():
    # regression test for gh-6134: nans in the second arg were not handled
    x = [np.nan, 2.0, 3.0, 4.0]
    y = [1.0, 2.0, 1.0, 2.0]

    r1 = stats.ttest_rel(x, y, nan_policy='omit')
    r2 = stats.ttest_rel(y, x, nan_policy='omit')
    assert_allclose(r2.statistic, -r1.statistic, atol=1e-15)
    assert_allclose(r2.pvalue, r1.pvalue, atol=1e-15)

    # NB: arguments are paired when NaNs are dropped
    r3 = stats.ttest_rel(y[1:], x[1:])
    assert_allclose(r2, r3, atol=1e-15)

    # .. and this is consistent with R. R code:
    # x = c(NA, 2.0, 3.0, 4.0)
    # y = c(1.0, 2.0, 1.0, 2.0)
    # t.test(x, y, paired=TRUE)
    assert_allclose(r2, (-2, 0.1835), atol=1e-4)


def test_ttest_rel_empty_1d_returns_nan():
    # Two empty inputs should return a Ttest_relResult containing nan
    # for both values.
    result = stats.ttest_rel([], [])
    assert isinstance(result, stats.stats.Ttest_relResult)
    assert_equal(result, (np.nan, np.nan))


@pytest.mark.parametrize('b, expected_shape',
                         [(np.empty((1, 5, 0)), (3, 5)),
                          (np.empty((1, 0, 0)), (3, 0))])
def test_ttest_rel_axis_size_zero(b, expected_shape):
    # In this test, the length of the axis dimension is zero.
    # The results should be arrays containing nan with shape
    # given by the broadcast nonaxis dimensions.
    a = np.empty((3, 1, 0))
    result = stats.ttest_rel(a, b, axis=-1)
    assert isinstance(result, stats.stats.Ttest_relResult)
    expected_value = np.full(expected_shape, fill_value=np.nan)
    assert_equal(result.statistic, expected_value)
    assert_equal(result.pvalue, expected_value)


def test_ttest_rel_nonaxis_size_zero():
    # In this test, the length of the axis dimension is nonzero,
    # but one of the nonaxis dimensions has length 0.  Check that
    # we still get the correctly broadcast shape, which is (5, 0)
    # in this case.
    a = np.empty((1, 8, 0))
    b = np.empty((5, 8, 1))
    result = stats.ttest_rel(a, b, axis=1)
    assert isinstance(result, stats.stats.Ttest_relResult)
    assert_equal(result.statistic.shape, (5, 0))
    assert_equal(result.pvalue.shape, (5, 0))


def _desc_stats(x1, x2, axis=0):
    def _stats(x, axis=0):
        x = np.asarray(x)
        mu = np.mean(x, axis=axis)
        std = np.std(x, axis=axis, ddof=1)
        nobs = x.shape[axis]
        return mu, std, nobs
    return _stats(x1, axis) + _stats(x2, axis)


def test_ttest_ind():
    # regression test
    tr = 1.0912746897927283
    pr = 0.27647818616351882
    tpr = ([tr,-tr],[pr,pr])

    rvs2 = np.linspace(1,100,100)
    rvs1 = np.linspace(5,105,100)
    rvs1_2D = np.array([rvs1, rvs2])
    rvs2_2D = np.array([rvs2, rvs1])

    t,p = stats.ttest_ind(rvs1, rvs2, axis=0)
    assert_array_almost_equal([t,p],(tr,pr))
    # test from_stats API
    assert_array_almost_equal(stats.ttest_ind_from_stats(*_desc_stats(rvs1,
                                                                      rvs2)),
                              [t, p])
    t,p = stats.ttest_ind(rvs1_2D.T, rvs2_2D.T, axis=0)
    assert_array_almost_equal([t,p],tpr)
    args = _desc_stats(rvs1_2D.T, rvs2_2D.T)
    assert_array_almost_equal(stats.ttest_ind_from_stats(*args),
                              [t, p])
    t,p = stats.ttest_ind(rvs1_2D, rvs2_2D, axis=1)
    assert_array_almost_equal([t,p],tpr)
    args = _desc_stats(rvs1_2D, rvs2_2D, axis=1)
    assert_array_almost_equal(stats.ttest_ind_from_stats(*args),
                              [t, p])

    # test scalars
    with suppress_warnings() as sup, np.errstate(invalid="ignore"):
        sup.filter(RuntimeWarning, "Degrees of freedom <= 0 for slice")
        t, p = stats.ttest_ind(4., 3.)
    assert_(np.isnan(t))
    assert_(np.isnan(p))

    # test on 3 dimensions
    rvs1_3D = np.dstack([rvs1_2D,rvs1_2D,rvs1_2D])
    rvs2_3D = np.dstack([rvs2_2D,rvs2_2D,rvs2_2D])
    t,p = stats.ttest_ind(rvs1_3D, rvs2_3D, axis=1)
    assert_almost_equal(np.abs(t), np.abs(tr))
    assert_array_almost_equal(np.abs(p), pr)
    assert_equal(t.shape, (2, 3))

    t, p = stats.ttest_ind(np.rollaxis(rvs1_3D, 2), np.rollaxis(rvs2_3D, 2),
                           axis=2)
    assert_array_almost_equal(np.abs(t), np.abs(tr))
    assert_array_almost_equal(np.abs(p), pr)
    assert_equal(t.shape, (3, 2))

    # test alternative parameter
    assert_raises(ValueError, stats.ttest_ind, rvs1, rvs2, alternative="error")
    assert_raises(ValueError, stats.ttest_ind_from_stats,
                  *_desc_stats(rvs1_2D.T, rvs2_2D.T), alternative="error")

    t, p = stats.ttest_ind(rvs1, rvs2, alternative="less")
    assert_allclose(p, 1 - (pr/2))
    assert_allclose(t, tr)

    t, p = stats.ttest_ind(rvs1, rvs2, alternative="greater")
    assert_allclose(p, pr/2)
    assert_allclose(t, tr)

    # Below makes sure ttest_ind_from_stats p-val functions identically to
    # ttest_ind
    t, p = stats.ttest_ind(rvs1_2D.T, rvs2_2D.T, axis=0, alternative="less")
    args = _desc_stats(rvs1_2D.T, rvs2_2D.T)
    assert_allclose(
        stats.ttest_ind_from_stats(*args, alternative="less"), [t, p])

    t, p = stats.ttest_ind(rvs1_2D.T, rvs2_2D.T, axis=0, alternative="greater")
    args = _desc_stats(rvs1_2D.T, rvs2_2D.T)
    assert_allclose(
        stats.ttest_ind_from_stats(*args, alternative="greater"), [t, p])

    # check nan policy
    rng = np.random.RandomState(12345678)
    x = stats.norm.rvs(loc=5, scale=10, size=501, random_state=rng)
    x[500] = np.nan
    y = stats.norm.rvs(loc=5, scale=10, size=500, random_state=rng)

    with np.errstate(invalid="ignore"):
        assert_array_equal(stats.ttest_ind(x, y), (np.nan, np.nan))

    assert_array_almost_equal(stats.ttest_ind(x, y, nan_policy='omit'),
                              (0.24779670949091914, 0.80434267337517906))
    assert_raises(ValueError, stats.ttest_ind, x, y, nan_policy='raise')
    assert_raises(ValueError, stats.ttest_ind, x, y, nan_policy='foobar')

    # test zero division problem
    t, p = stats.ttest_ind([0, 0, 0], [1, 1, 1])
    assert_equal((np.abs(t), p), (np.inf, 0))

    with np.errstate(invalid="ignore"):
        assert_equal(stats.ttest_ind([0, 0, 0], [0, 0, 0]), (np.nan, np.nan))

        # check that nan in input array result in nan output
        anan = np.array([[1, np.nan], [-1, 1]])
        assert_equal(stats.ttest_ind(anan, np.zeros((2, 2))),
                     ([0, np.nan], [1, np.nan]))


def test_ttest_ind_with_uneq_var():
    # check vs. R
    a = (1, 2, 3)
    b = (1.1, 2.9, 4.2)
    pr = 0.53619490753126731
    tr = -0.68649512735572582
    t, p = stats.ttest_ind(a, b, equal_var=False)
    assert_array_almost_equal([t,p], [tr, pr])
    # test from desc stats API
    assert_array_almost_equal(stats.ttest_ind_from_stats(*_desc_stats(a, b),
                                                         equal_var=False),
                              [t, p])

    a = (1, 2, 3, 4)
    pr = 0.84354139131608286
    tr = -0.2108663315950719
    t, p = stats.ttest_ind(a, b, equal_var=False)
    assert_array_almost_equal([t,p], [tr, pr])
    assert_array_almost_equal(stats.ttest_ind_from_stats(*_desc_stats(a, b),
                                                         equal_var=False),
                              [t, p])

    # regression test
    tr = 1.0912746897927283
    tr_uneq_n = 0.66745638708050492
    pr = 0.27647831993021388
    pr_uneq_n = 0.50873585065616544
    tpr = ([tr,-tr],[pr,pr])

    rvs3 = np.linspace(1,100, 25)
    rvs2 = np.linspace(1,100,100)
    rvs1 = np.linspace(5,105,100)
    rvs1_2D = np.array([rvs1, rvs2])
    rvs2_2D = np.array([rvs2, rvs1])

    t,p = stats.ttest_ind(rvs1, rvs2, axis=0, equal_var=False)
    assert_array_almost_equal([t,p],(tr,pr))
    assert_array_almost_equal(stats.ttest_ind_from_stats(*_desc_stats(rvs1,
                                                                      rvs2),
                                                         equal_var=False),
                              (t, p))

    t,p = stats.ttest_ind(rvs1, rvs3, axis=0, equal_var=False)
    assert_array_almost_equal([t,p], (tr_uneq_n, pr_uneq_n))
    assert_array_almost_equal(stats.ttest_ind_from_stats(*_desc_stats(rvs1,
                                                                      rvs3),
                                                         equal_var=False),
                              (t, p))

    t,p = stats.ttest_ind(rvs1_2D.T, rvs2_2D.T, axis=0, equal_var=False)
    assert_array_almost_equal([t,p],tpr)
    args = _desc_stats(rvs1_2D.T, rvs2_2D.T)
    assert_array_almost_equal(stats.ttest_ind_from_stats(*args,
                                                         equal_var=False),
                              (t, p))

    t,p = stats.ttest_ind(rvs1_2D, rvs2_2D, axis=1, equal_var=False)
    assert_array_almost_equal([t,p],tpr)
    args = _desc_stats(rvs1_2D, rvs2_2D, axis=1)
    assert_array_almost_equal(stats.ttest_ind_from_stats(*args,
                                                         equal_var=False),
                              (t, p))

    # test for namedtuple attribute results
    attributes = ('statistic', 'pvalue')
    res = stats.ttest_ind(rvs1, rvs2, axis=0, equal_var=False)
    check_named_results(res, attributes)

    # test on 3 dimensions
    rvs1_3D = np.dstack([rvs1_2D,rvs1_2D,rvs1_2D])
    rvs2_3D = np.dstack([rvs2_2D,rvs2_2D,rvs2_2D])
    t,p = stats.ttest_ind(rvs1_3D, rvs2_3D, axis=1, equal_var=False)
    assert_almost_equal(np.abs(t), np.abs(tr))
    assert_array_almost_equal(np.abs(p), pr)
    assert_equal(t.shape, (2, 3))
    args = _desc_stats(rvs1_3D, rvs2_3D, axis=1)
    t, p = stats.ttest_ind_from_stats(*args, equal_var=False)
    assert_almost_equal(np.abs(t), np.abs(tr))
    assert_array_almost_equal(np.abs(p), pr)
    assert_equal(t.shape, (2, 3))

    t,p = stats.ttest_ind(np.rollaxis(rvs1_3D,2), np.rollaxis(rvs2_3D,2),
                                   axis=2, equal_var=False)
    assert_array_almost_equal(np.abs(t), np.abs(tr))
    assert_array_almost_equal(np.abs(p), pr)
    assert_equal(t.shape, (3, 2))
    args = _desc_stats(np.rollaxis(rvs1_3D, 2),
                       np.rollaxis(rvs2_3D, 2), axis=2)
    t, p = stats.ttest_ind_from_stats(*args, equal_var=False)
    assert_array_almost_equal(np.abs(t), np.abs(tr))
    assert_array_almost_equal(np.abs(p), pr)
    assert_equal(t.shape, (3, 2))

    # test zero division problem
    t, p = stats.ttest_ind([0, 0, 0], [1, 1, 1], equal_var=False)
    assert_equal((np.abs(t), p), (np.inf, 0))
    with np.errstate(all='ignore'):
        assert_equal(stats.ttest_ind([0, 0, 0], [0, 0, 0], equal_var=False),
                     (np.nan, np.nan))

        # check that nan in input array result in nan output
        anan = np.array([[1, np.nan], [-1, 1]])
        assert_equal(stats.ttest_ind(anan, np.zeros((2, 2)), equal_var=False),
                     ([0, np.nan], [1, np.nan]))


def test_ttest_ind_nan_2nd_arg():
    # regression test for gh-6134: nans in the second arg were not handled
    x = [np.nan, 2.0, 3.0, 4.0]
    y = [1.0, 2.0, 1.0, 2.0]

    r1 = stats.ttest_ind(x, y, nan_policy='omit')
    r2 = stats.ttest_ind(y, x, nan_policy='omit')
    assert_allclose(r2.statistic, -r1.statistic, atol=1e-15)
    assert_allclose(r2.pvalue, r1.pvalue, atol=1e-15)

    # NB: arguments are not paired when NaNs are dropped
    r3 = stats.ttest_ind(y, x[1:])
    assert_allclose(r2, r3, atol=1e-15)

    # .. and this is consistent with R. R code:
    # x = c(NA, 2.0, 3.0, 4.0)
    # y = c(1.0, 2.0, 1.0, 2.0)
    # t.test(x, y, var.equal=TRUE)
    assert_allclose(r2, (-2.5354627641855498, 0.052181400457057901),
                    atol=1e-15)


def test_ttest_ind_empty_1d_returns_nan():
    # Two empty inputs should return a Ttest_indResult containing nan
    # for both values.
    result = stats.ttest_ind([], [])
    assert isinstance(result, stats.stats.Ttest_indResult)
    assert_equal(result, (np.nan, np.nan))


@pytest.mark.parametrize('b, expected_shape',
                         [(np.empty((1, 5, 0)), (3, 5)),
                          (np.empty((1, 0, 0)), (3, 0))])
def test_ttest_ind_axis_size_zero(b, expected_shape):
    # In this test, the length of the axis dimension is zero.
    # The results should be arrays containing nan with shape
    # given by the broadcast nonaxis dimensions.
    a = np.empty((3, 1, 0))
    result = stats.ttest_ind(a, b, axis=-1)
    assert isinstance(result, stats.stats.Ttest_indResult)
    expected_value = np.full(expected_shape, fill_value=np.nan)
    assert_equal(result.statistic, expected_value)
    assert_equal(result.pvalue, expected_value)


def test_ttest_ind_nonaxis_size_zero():
    # In this test, the length of the axis dimension is nonzero,
    # but one of the nonaxis dimensions has length 0.  Check that
    # we still get the correctly broadcast shape, which is (5, 0)
    # in this case.
    a = np.empty((1, 8, 0))
    b = np.empty((5, 8, 1))
    result = stats.ttest_ind(a, b, axis=1)
    assert isinstance(result, stats.stats.Ttest_indResult)
    assert_equal(result.statistic.shape, (5, 0))
    assert_equal(result.pvalue.shape, (5, 0))


def test_ttest_ind_nonaxis_size_zero_different_lengths():
    # In this test, the length of the axis dimension is nonzero,
    # and that size is different in the two inputs,
    # and one of the nonaxis dimensions has length 0.  Check that
    # we still get the correctly broadcast shape, which is (5, 0)
    # in this case.
    a = np.empty((1, 7, 0))
    b = np.empty((5, 8, 1))
    result = stats.ttest_ind(a, b, axis=1)
    assert isinstance(result, stats.stats.Ttest_indResult)
    assert_equal(result.statistic.shape, (5, 0))
    assert_equal(result.pvalue.shape, (5, 0))


def test_gh5686():
    mean1, mean2 = np.array([1, 2]), np.array([3, 4])
    std1, std2 = np.array([5, 3]), np.array([4, 5])
    nobs1, nobs2 = np.array([130, 140]), np.array([100, 150])
    # This will raise a TypeError unless gh-5686 is fixed.
    stats.ttest_ind_from_stats(mean1, std1, nobs1, mean2, std2, nobs2)


def test_ttest_1samp_new():
    n1, n2, n3 = (10,15,20)
    rvn1 = stats.norm.rvs(loc=5,scale=10,size=(n1,n2,n3))

    # check multidimensional array and correct axis handling
    # deterministic rvn1 and rvn2 would be better as in test_ttest_rel
    t1,p1 = stats.ttest_1samp(rvn1[:,:,:], np.ones((n2,n3)),axis=0)
    t2,p2 = stats.ttest_1samp(rvn1[:,:,:], 1,axis=0)
    t3,p3 = stats.ttest_1samp(rvn1[:,0,0], 1)
    assert_array_almost_equal(t1,t2, decimal=14)
    assert_almost_equal(t1[0,0],t3, decimal=14)
    assert_equal(t1.shape, (n2,n3))

    t1,p1 = stats.ttest_1samp(rvn1[:,:,:], np.ones((n1,n3)),axis=1)
    t2,p2 = stats.ttest_1samp(rvn1[:,:,:], 1,axis=1)
    t3,p3 = stats.ttest_1samp(rvn1[0,:,0], 1)
    assert_array_almost_equal(t1,t2, decimal=14)
    assert_almost_equal(t1[0,0],t3, decimal=14)
    assert_equal(t1.shape, (n1,n3))

    t1,p1 = stats.ttest_1samp(rvn1[:,:,:], np.ones((n1,n2)),axis=2)
    t2,p2 = stats.ttest_1samp(rvn1[:,:,:], 1,axis=2)
    t3,p3 = stats.ttest_1samp(rvn1[0,0,:], 1)
    assert_array_almost_equal(t1,t2, decimal=14)
    assert_almost_equal(t1[0,0],t3, decimal=14)
    assert_equal(t1.shape, (n1,n2))

    # test zero division problem
    t, p = stats.ttest_1samp([0, 0, 0], 1)
    assert_equal((np.abs(t), p), (np.inf, 0))

    # test alternative parameter
    # Convert from two-sided p-values to one sided using T result data.
    def convert(t, p, alt):
        if (t < 0 and alt == "less") or (t > 0 and alt == "greater"):
            return p / 2
        return 1 - (p / 2)
    converter = np.vectorize(convert)
    tr, pr = stats.ttest_1samp(rvn1[:, :, :], 1)

    t, p = stats.ttest_1samp(rvn1[:, :, :], 1, alternative="greater")
    pc = converter(tr, pr, "greater")
    assert_allclose(p, pc)
    assert_allclose(t, tr)

    t, p = stats.ttest_1samp(rvn1[:, :, :], 1, alternative="less")
    pc = converter(tr, pr, "less")
    assert_allclose(p, pc)
    assert_allclose(t, tr)

    with np.errstate(all='ignore'):
        assert_equal(stats.ttest_1samp([0, 0, 0], 0), (np.nan, np.nan))

        # check that nan in input array result in nan output
        anan = np.array([[1, np.nan],[-1, 1]])
        assert_equal(stats.ttest_1samp(anan, 0), ([0, np.nan], [1, np.nan]))


class TestDescribe(object):
    def test_describe_scalar(self):
        with suppress_warnings() as sup, np.errstate(invalid="ignore"):
            sup.filter(RuntimeWarning, "Degrees of freedom <= 0 for slice")
            n, mm, m, v, sk, kurt = stats.describe(4.)
        assert_equal(n, 1)
        assert_equal(mm, (4.0, 4.0))
        assert_equal(m, 4.0)
        assert_(np.isnan(v))
        assert_array_almost_equal(sk, 0.0, decimal=13)
        assert_array_almost_equal(kurt, -3.0, decimal=13)

    def test_describe_numbers(self):
        x = np.vstack((np.ones((3,4)), np.full((2, 4), 2)))
        nc, mmc = (5, ([1., 1., 1., 1.], [2., 2., 2., 2.]))
        mc = np.array([1.4, 1.4, 1.4, 1.4])
        vc = np.array([0.3, 0.3, 0.3, 0.3])
        skc = [0.40824829046386357] * 4
        kurtc = [-1.833333333333333] * 4
        n, mm, m, v, sk, kurt = stats.describe(x)
        assert_equal(n, nc)
        assert_equal(mm, mmc)
        assert_equal(m, mc)
        assert_equal(v, vc)
        assert_array_almost_equal(sk, skc, decimal=13)
        assert_array_almost_equal(kurt, kurtc, decimal=13)
        n, mm, m, v, sk, kurt = stats.describe(x.T, axis=1)
        assert_equal(n, nc)
        assert_equal(mm, mmc)
        assert_equal(m, mc)
        assert_equal(v, vc)
        assert_array_almost_equal(sk, skc, decimal=13)
        assert_array_almost_equal(kurt, kurtc, decimal=13)

        x = np.arange(10.)
        x[9] = np.nan

        nc, mmc = (9, (0.0, 8.0))
        mc = 4.0
        vc = 7.5
        skc = 0.0
        kurtc = -1.2300000000000002
        n, mm, m, v, sk, kurt = stats.describe(x, nan_policy='omit')
        assert_equal(n, nc)
        assert_equal(mm, mmc)
        assert_equal(m, mc)
        assert_equal(v, vc)
        assert_array_almost_equal(sk, skc)
        assert_array_almost_equal(kurt, kurtc, decimal=13)

        assert_raises(ValueError, stats.describe, x, nan_policy='raise')
        assert_raises(ValueError, stats.describe, x, nan_policy='foobar')

    def test_describe_result_attributes(self):
        actual = stats.describe(np.arange(5))
        attributes = ('nobs', 'minmax', 'mean', 'variance', 'skewness',
                      'kurtosis')
        check_named_results(actual, attributes)

    def test_describe_ddof(self):
        x = np.vstack((np.ones((3, 4)), np.full((2, 4), 2)))
        nc, mmc = (5, ([1., 1., 1., 1.], [2., 2., 2., 2.]))
        mc = np.array([1.4, 1.4, 1.4, 1.4])
        vc = np.array([0.24, 0.24, 0.24, 0.24])
        skc = [0.40824829046386357] * 4
        kurtc = [-1.833333333333333] * 4
        n, mm, m, v, sk, kurt = stats.describe(x, ddof=0)
        assert_equal(n, nc)
        assert_allclose(mm, mmc, rtol=1e-15)
        assert_allclose(m, mc, rtol=1e-15)
        assert_allclose(v, vc, rtol=1e-15)
        assert_array_almost_equal(sk, skc, decimal=13)
        assert_array_almost_equal(kurt, kurtc, decimal=13)

    def test_describe_axis_none(self):
        x = np.vstack((np.ones((3, 4)), np.full((2, 4), 2)))

        # expected values
        e_nobs, e_minmax = (20, (1.0, 2.0))
        e_mean = 1.3999999999999999
        e_var = 0.25263157894736848
        e_skew = 0.4082482904638634
        e_kurt = -1.8333333333333333

        # actual values
        a = stats.describe(x, axis=None)

        assert_equal(a.nobs, e_nobs)
        assert_almost_equal(a.minmax, e_minmax)
        assert_almost_equal(a.mean, e_mean)
        assert_almost_equal(a.variance, e_var)
        assert_array_almost_equal(a.skewness, e_skew, decimal=13)
        assert_array_almost_equal(a.kurtosis, e_kurt, decimal=13)

    def test_describe_empty(self):
        assert_raises(ValueError, stats.describe, [])


def test_normalitytests():
    assert_raises(ValueError, stats.skewtest, 4.)
    assert_raises(ValueError, stats.kurtosistest, 4.)
    assert_raises(ValueError, stats.normaltest, 4.)

    # numbers verified with R: dagoTest in package fBasics
    st_normal, st_skew, st_kurt = (3.92371918, 1.98078826, -0.01403734)
    pv_normal, pv_skew, pv_kurt = (0.14059673, 0.04761502, 0.98880019)
    x = np.array((-2, -1, 0, 1, 2, 3)*4)**2
    attributes = ('statistic', 'pvalue')

    assert_array_almost_equal(stats.normaltest(x), (st_normal, pv_normal))
    check_named_results(stats.normaltest(x), attributes)
    assert_array_almost_equal(stats.skewtest(x), (st_skew, pv_skew))
    check_named_results(stats.skewtest(x), attributes)
    assert_array_almost_equal(stats.kurtosistest(x), (st_kurt, pv_kurt))
    check_named_results(stats.kurtosistest(x), attributes)

    # Test axis=None (equal to axis=0 for 1-D input)
    assert_array_almost_equal(stats.normaltest(x, axis=None),
           (st_normal, pv_normal))
    assert_array_almost_equal(stats.skewtest(x, axis=None),
           (st_skew, pv_skew))
    assert_array_almost_equal(stats.kurtosistest(x, axis=None),
           (st_kurt, pv_kurt))

    x = np.arange(10.)
    x[9] = np.nan
    with np.errstate(invalid="ignore"):
        assert_array_equal(stats.skewtest(x), (np.nan, np.nan))

    expected = (1.0184643553962129, 0.30845733195153502)
    assert_array_almost_equal(stats.skewtest(x, nan_policy='omit'), expected)

    with np.errstate(all='ignore'):
        assert_raises(ValueError, stats.skewtest, x, nan_policy='raise')
    assert_raises(ValueError, stats.skewtest, x, nan_policy='foobar')

    x = np.arange(30.)
    x[29] = np.nan
    with np.errstate(all='ignore'):
        assert_array_equal(stats.kurtosistest(x), (np.nan, np.nan))

    expected = (-2.2683547379505273, 0.023307594135872967)
    assert_array_almost_equal(stats.kurtosistest(x, nan_policy='omit'),
                              expected)

    assert_raises(ValueError, stats.kurtosistest, x, nan_policy='raise')
    assert_raises(ValueError, stats.kurtosistest, x, nan_policy='foobar')

    with np.errstate(all='ignore'):
        assert_array_equal(stats.normaltest(x), (np.nan, np.nan))

    expected = (6.2260409514287449, 0.04446644248650191)
    assert_array_almost_equal(stats.normaltest(x, nan_policy='omit'), expected)

    assert_raises(ValueError, stats.normaltest, x, nan_policy='raise')
    assert_raises(ValueError, stats.normaltest, x, nan_policy='foobar')

    # regression test for issue gh-9033: x cleary non-normal but power of
    # negtative denom needs to be handled correctly to reject normality
    counts = [128, 0, 58, 7, 0, 41, 16, 0, 0, 167]
    x = np.hstack([np.full(c, i) for i, c in enumerate(counts)])
    assert_equal(stats.kurtosistest(x)[1] < 0.01, True)


class TestRankSums(object):
    def test_ranksums_result_attributes(self):
        res = stats.ranksums(np.arange(5), np.arange(25))
        attributes = ('statistic', 'pvalue')
        check_named_results(res, attributes)


class TestJarqueBera(object):
    def test_jarque_bera_stats(self):
        np.random.seed(987654321)
        x = np.random.normal(0, 1, 100000)
        y = np.random.chisquare(10000, 100000)
        z = np.random.rayleigh(1, 100000)

        assert_equal(stats.jarque_bera(x)[0], stats.jarque_bera(x).statistic)
        assert_equal(stats.jarque_bera(x)[1], stats.jarque_bera(x).pvalue)

        assert_equal(stats.jarque_bera(y)[0], stats.jarque_bera(y).statistic)
        assert_equal(stats.jarque_bera(y)[1], stats.jarque_bera(y).pvalue)

        assert_equal(stats.jarque_bera(z)[0], stats.jarque_bera(z).statistic)
        assert_equal(stats.jarque_bera(z)[1], stats.jarque_bera(z).pvalue)

        assert_(stats.jarque_bera(x)[1] > stats.jarque_bera(y)[1])
        assert_(stats.jarque_bera(x).pvalue > stats.jarque_bera(y).pvalue)

        assert_(stats.jarque_bera(x)[1] > stats.jarque_bera(z)[1])
        assert_(stats.jarque_bera(x).pvalue > stats.jarque_bera(z).pvalue)

        assert_(stats.jarque_bera(y)[1] > stats.jarque_bera(z)[1])
        assert_(stats.jarque_bera(y).pvalue > stats.jarque_bera(z).pvalue)

    def test_jarque_bera_array_like(self):
        np.random.seed(987654321)
        x = np.random.normal(0, 1, 100000)

        jb_test1 = JB1, p1 = stats.jarque_bera(list(x))
        jb_test2 = JB2, p2 = stats.jarque_bera(tuple(x))
        jb_test3 = JB3, p3 = stats.jarque_bera(x.reshape(2, 50000))

        assert_(JB1 == JB2 == JB3 == jb_test1.statistic == jb_test2.statistic == jb_test3.statistic)
        assert_(p1 == p2 == p3 == jb_test1.pvalue == jb_test2.pvalue == jb_test3.pvalue)

    def test_jarque_bera_size(self):
        assert_raises(ValueError, stats.jarque_bera, [])


def test_skewtest_too_few_samples():
    # Regression test for ticket #1492.
    # skewtest requires at least 8 samples; 7 should raise a ValueError.
    x = np.arange(7.0)
    assert_raises(ValueError, stats.skewtest, x)


def test_kurtosistest_too_few_samples():
    # Regression test for ticket #1425.
    # kurtosistest requires at least 5 samples; 4 should raise a ValueError.
    x = np.arange(4.0)
    assert_raises(ValueError, stats.kurtosistest, x)


class TestMannWhitneyU(object):
    X = [19.8958398126694, 19.5452691647182, 19.0577309166425, 21.716543054589,
         20.3269502208702, 20.0009273294025, 19.3440043632957, 20.4216806548105,
         19.0649894736528, 18.7808043120398, 19.3680942943298, 19.4848044069953,
         20.7514611265663, 19.0894948874598, 19.4975522356628, 18.9971170734274,
         20.3239606288208, 20.6921298083835, 19.0724259532507, 18.9825187935021,
         19.5144462609601, 19.8256857844223, 20.5174677102032, 21.1122407995892,
         17.9490854922535, 18.2847521114727, 20.1072217648826, 18.6439891962179,
         20.4970638083542, 19.5567594734914]

    Y = [19.2790668029091, 16.993808441865, 18.5416338448258, 17.2634018833575,
         19.1577183624616, 18.5119655377495, 18.6068455037221, 18.8358343362655,
         19.0366413269742, 18.1135025515417, 19.2201873866958, 17.8344909022841,
         18.2894380745856, 18.6661374133922, 19.9688601693252, 16.0672254617636,
         19.00596360572, 19.201561539032, 19.0487501090183, 19.0847908674356]

    significant = 14

    def test_mannwhitneyu_one_sided(self):
        u1, p1 = stats.mannwhitneyu(self.X, self.Y, alternative='less')
        u2, p2 = stats.mannwhitneyu(self.Y, self.X, alternative='greater')
        u3, p3 = stats.mannwhitneyu(self.X, self.Y, alternative='greater')
        u4, p4 = stats.mannwhitneyu(self.Y, self.X, alternative='less')

        assert_equal(p1, p2)
        assert_equal(p3, p4)
        assert_(p1 != p3)
        assert_equal(u1, 498)
        assert_equal(u2, 102)
        assert_equal(u3, 498)
        assert_equal(u4, 102)
        assert_approx_equal(p1, 0.999957683256589, significant=self.significant)
        assert_approx_equal(p3, 4.5941632666275e-05, significant=self.significant)

    def test_mannwhitneyu_two_sided(self):
        u1, p1 = stats.mannwhitneyu(self.X, self.Y, alternative='two-sided')
        u2, p2 = stats.mannwhitneyu(self.Y, self.X, alternative='two-sided')

        assert_equal(p1, p2)
        assert_equal(u1, 498)
        assert_equal(u2, 102)
        assert_approx_equal(p1, 9.188326533255e-05,
                            significant=self.significant)

    def test_mannwhitneyu_default(self):
        # The default value for alternative is None
        with suppress_warnings() as sup:
            sup.filter(DeprecationWarning,
                       "Calling `mannwhitneyu` without .*`alternative`")
            u1, p1 = stats.mannwhitneyu(self.X, self.Y)
            u2, p2 = stats.mannwhitneyu(self.Y, self.X)
            u3, p3 = stats.mannwhitneyu(self.X, self.Y, alternative=None)

        assert_equal(p1, p2)
        assert_equal(p1, p3)
        assert_equal(u1, 102)
        assert_equal(u2, 102)
        assert_equal(u3, 102)
        assert_approx_equal(p1, 4.5941632666275e-05,
                            significant=self.significant)

    def test_mannwhitneyu_no_correct_one_sided(self):
        u1, p1 = stats.mannwhitneyu(self.X, self.Y, False,
                                    alternative='less')
        u2, p2 = stats.mannwhitneyu(self.Y, self.X, False,
                                    alternative='greater')
        u3, p3 = stats.mannwhitneyu(self.X, self.Y, False,
                                    alternative='greater')
        u4, p4 = stats.mannwhitneyu(self.Y, self.X, False,
                                    alternative='less')

        assert_equal(p1, p2)
        assert_equal(p3, p4)
        assert_(p1 != p3)
        assert_equal(u1, 498)
        assert_equal(u2, 102)
        assert_equal(u3, 498)
        assert_equal(u4, 102)
        assert_approx_equal(p1, 0.999955905990004, significant=self.significant)
        assert_approx_equal(p3, 4.40940099958089e-05, significant=self.significant)

    def test_mannwhitneyu_no_correct_two_sided(self):
        u1, p1 = stats.mannwhitneyu(self.X, self.Y, False,
                                    alternative='two-sided')
        u2, p2 = stats.mannwhitneyu(self.Y, self.X, False,
                                    alternative='two-sided')

        assert_equal(p1, p2)
        assert_equal(u1, 498)
        assert_equal(u2, 102)
        assert_approx_equal(p1, 8.81880199916178e-05,
                            significant=self.significant)

    def test_mannwhitneyu_no_correct_default(self):
        # The default value for alternative is None
        with suppress_warnings() as sup:
            sup.filter(DeprecationWarning,
                       "Calling `mannwhitneyu` without .*`alternative`")
            u1, p1 = stats.mannwhitneyu(self.X, self.Y, False)
            u2, p2 = stats.mannwhitneyu(self.Y, self.X, False)
            u3, p3 = stats.mannwhitneyu(self.X, self.Y, False,
                                        alternative=None)

        assert_equal(p1, p2)
        assert_equal(p1, p3)
        assert_equal(u1, 102)
        assert_equal(u2, 102)
        assert_equal(u3, 102)
        assert_approx_equal(p1, 4.40940099958089e-05,
                            significant=self.significant)

    def test_mannwhitneyu_ones(self):
        x = np.array([1., 1., 1., 1., 1., 1., 1., 1., 1., 1., 1., 1., 1., 1.,
                      1., 1., 1., 1., 1., 1., 1., 2., 1., 1., 1., 1., 1., 1.,
                      1., 1., 1., 1., 1., 1., 1., 1., 1., 1., 1., 1., 1., 1.,
                      1., 1., 1., 1., 1., 1., 1., 1., 1., 1., 1., 1., 1., 1.,
                      1., 1., 1., 1., 1., 1., 1., 2., 1., 1., 1., 1., 1., 1.,
                      1., 1., 1., 1., 1., 1., 1., 1., 1., 1., 1., 1., 1., 1.,
                      1., 1., 1., 1., 1., 1., 1., 1., 1., 1., 1., 1., 1., 2.,
                      1., 1., 1., 1., 1., 1., 1., 1., 1., 1., 1., 1., 1., 1.,
                      1., 1., 2., 1., 1., 1., 1., 2., 1., 1., 2., 1., 1., 2.,
                      1., 1., 1., 1., 1., 1., 1., 1., 1., 1., 1., 1., 1., 1.,
                      1., 1., 1., 1., 1., 1., 1., 1., 1., 1., 1., 1., 2., 1.,
                      1., 1., 1., 1., 1., 1., 1., 1., 1., 1., 1., 1., 1., 1.,
                      1., 1., 1., 1., 1., 1., 1., 1., 1., 1., 1., 1., 1., 1.,
                      1., 1., 1., 1., 1., 1., 1., 2., 1., 1., 1., 1., 1., 1.,
                      1., 1., 1., 2., 1., 1., 1., 1., 1., 1., 1., 1., 1., 1.,
                      1., 1., 1., 1., 1., 1., 1., 1., 3., 1., 1., 1., 1., 1.,
                      1., 1., 1., 1., 1., 1., 1., 1., 1., 1., 1., 1., 1., 1.,
                      1., 1., 1., 1., 1., 1.])

        y = np.array([1., 1., 1., 1., 1., 1., 1., 2., 1., 2., 1., 1., 1., 1.,
                      2., 1., 1., 1., 2., 1., 1., 1., 1., 1., 2., 1., 1., 3.,
                      1., 1., 1., 1., 1., 1., 1., 1., 1., 1., 2., 1., 2., 1.,
                      1., 1., 1., 1., 1., 2., 1., 1., 1., 1., 1., 1., 1., 1.,
                      1., 1., 1., 1., 1., 1., 1., 2., 1., 1., 1., 1., 1., 2.,
                      2., 1., 1., 2., 1., 1., 2., 1., 2., 1., 1., 1., 1., 2.,
                      2., 1., 1., 1., 1., 1., 1., 1., 1., 1., 1., 1., 1., 1.,
                      1., 2., 1., 1., 1., 1., 1., 2., 2., 2., 1., 1., 1., 1.,
                      1., 1., 1., 1., 1., 1., 1., 1., 1., 1., 1., 1., 1., 1.,
                      2., 1., 1., 2., 1., 1., 1., 1., 2., 1., 1., 1., 1., 1.,
                      1., 1., 1., 1., 1., 1., 1., 2., 1., 1., 1., 2., 1., 1.,
                      1., 1., 1., 1.])

        # p-value verified with matlab and R to 5 significant digits
        assert_array_almost_equal(stats.stats.mannwhitneyu(x, y,
                                                           alternative='less'),
                                  (16980.5, 2.8214327656317373e-005),
                                  decimal=12)

    def test_mannwhitneyu_result_attributes(self):
        # test for namedtuple attribute results
        attributes = ('statistic', 'pvalue')
        res = stats.mannwhitneyu(self.X, self.Y, alternative="less")
        check_named_results(res, attributes)


def test_pointbiserial():
    # same as mstats test except for the nan
    # Test data: https://web.archive.org/web/20060504220742/https://support.sas.com/ctx/samples/index.jsp?sid=490&tab=output
    x = [1,0,1,1,1,1,0,1,0,0,0,1,1,0,0,0,1,1,1,0,0,0,0,0,0,0,0,1,0,
         0,0,0,0,1]
    y = [14.8,13.8,12.4,10.1,7.1,6.1,5.8,4.6,4.3,3.5,3.3,3.2,3.0,
         2.8,2.8,2.5,2.4,2.3,2.1,1.7,1.7,1.5,1.3,1.3,1.2,1.2,1.1,
         0.8,0.7,0.6,0.5,0.2,0.2,0.1]
    assert_almost_equal(stats.pointbiserialr(x, y)[0], 0.36149, 5)

    # test for namedtuple attribute results
    attributes = ('correlation', 'pvalue')
    res = stats.pointbiserialr(x, y)
    check_named_results(res, attributes)


def test_obrientransform():
    # A couple tests calculated by hand.
    x1 = np.array([0, 2, 4])
    t1 = stats.obrientransform(x1)
    expected = [7, -2, 7]
    assert_allclose(t1[0], expected)

    x2 = np.array([0, 3, 6, 9])
    t2 = stats.obrientransform(x2)
    expected = np.array([30, 0, 0, 30])
    assert_allclose(t2[0], expected)

    # Test two arguments.
    a, b = stats.obrientransform(x1, x2)
    assert_equal(a, t1[0])
    assert_equal(b, t2[0])

    # Test three arguments.
    a, b, c = stats.obrientransform(x1, x2, x1)
    assert_equal(a, t1[0])
    assert_equal(b, t2[0])
    assert_equal(c, t1[0])

    # This is a regression test to check np.var replacement.
    # The author of this test didn't separately verify the numbers.
    x1 = np.arange(5)
    result = np.array(
      [[5.41666667, 1.04166667, -0.41666667, 1.04166667, 5.41666667],
       [21.66666667, 4.16666667, -1.66666667, 4.16666667, 21.66666667]])
    assert_array_almost_equal(stats.obrientransform(x1, 2*x1), result, decimal=8)

    # Example from "O'Brien Test for Homogeneity of Variance"
    # by Herve Abdi.
    values = range(5, 11)
    reps = np.array([5, 11, 9, 3, 2, 2])
    data = np.repeat(values, reps)
    transformed_values = np.array([3.1828, 0.5591, 0.0344,
                                   1.6086, 5.2817, 11.0538])
    expected = np.repeat(transformed_values, reps)
    result = stats.obrientransform(data)
    assert_array_almost_equal(result[0], expected, decimal=4)


def check_equal_gmean(array_like, desired, axis=None, dtype=None, rtol=1e-7):
    # Note this doesn't test when axis is not specified
    x = stats.gmean(array_like, axis=axis, dtype=dtype)
    assert_allclose(x, desired, rtol=rtol)
    assert_equal(x.dtype, dtype)

def check_equal_hmean(array_like, desired, axis=None, dtype=None, rtol=1e-7):
    x = stats.hmean(array_like, axis=axis, dtype=dtype)
    assert_allclose(x, desired, rtol=rtol)
    assert_equal(x.dtype, dtype)


class TestHarMean(object):
    def test_1d_list(self):
        #  Test a 1d list
        a = [10, 20, 30, 40, 50, 60, 70, 80, 90, 100]
        desired = 34.1417152147
        check_equal_hmean(a, desired)

        a = [1, 2, 3, 4]
        desired = 4. / (1. / 1 + 1. / 2 + 1. / 3 + 1. / 4)
        check_equal_hmean(a, desired)

    def test_1d_array(self):
        #  Test a 1d array
        a = np.array([10, 20, 30, 40, 50, 60, 70, 80, 90, 100])
        desired = 34.1417152147
        check_equal_hmean(a, desired)

    def test_1d_array_with_zero(self):
        a = np.array([1, 0])
        desired = 0.0
        assert_equal(stats.hmean(a), desired)

    def test_1d_array_with_negative_value(self):
        a = np.array([1, 0, -1])
        assert_raises(ValueError, stats.hmean, a)

    # Note the next tests use axis=None as default, not axis=0
    def test_2d_list(self):
        #  Test a 2d list
        a = [[10, 20, 30, 40], [50, 60, 70, 80], [90, 100, 110, 120]]
        desired = 38.6696271841
        check_equal_hmean(a, desired)

    def test_2d_array(self):
        #  Test a 2d array
        a = [[10, 20, 30, 40], [50, 60, 70, 80], [90, 100, 110, 120]]
        desired = 38.6696271841
        check_equal_hmean(np.array(a), desired)

    def test_2d_axis0(self):
        #  Test a 2d list with axis=0
        a = [[10, 20, 30, 40], [50, 60, 70, 80], [90, 100, 110, 120]]
        desired = np.array([22.88135593, 39.13043478, 52.90076336, 65.45454545])
        check_equal_hmean(a, desired, axis=0)

    def test_2d_axis0_with_zero(self):
        a = [[10, 0, 30, 40], [50, 60, 70, 80], [90, 100, 110, 120]]
        desired = np.array([22.88135593, 0.0, 52.90076336, 65.45454545])
        assert_allclose(stats.hmean(a, axis=0), desired)

    def test_2d_axis1(self):
        #  Test a 2d list with axis=1
        a = [[10, 20, 30, 40], [50, 60, 70, 80], [90, 100, 110, 120]]
        desired = np.array([19.2, 63.03939962, 103.80078637])
        check_equal_hmean(a, desired, axis=1)

    def test_2d_axis1_with_zero(self):
        a = [[10, 0, 30, 40], [50, 60, 70, 80], [90, 100, 110, 120]]
        desired = np.array([0.0, 63.03939962, 103.80078637])
        assert_allclose(stats.hmean(a, axis=1), desired)

    def test_2d_matrix_axis0(self):
        #  Test a 2d list with axis=0
        a = [[10, 20, 30, 40], [50, 60, 70, 80], [90, 100, 110, 120]]
        desired = matrix([[22.88135593, 39.13043478, 52.90076336, 65.45454545]])
        check_equal_hmean(matrix(a), desired, axis=0)

    def test_2d_matrix_axis1(self):
        #  Test a 2d list with axis=1
        a = [[10, 20, 30, 40], [50, 60, 70, 80], [90, 100, 110, 120]]
        desired = matrix([[19.2, 63.03939962, 103.80078637]]).T
        check_equal_hmean(matrix(a), desired, axis=1)


class TestGeoMean(object):
    def test_1d_list(self):
        #  Test a 1d list
        a = [10, 20, 30, 40, 50, 60, 70, 80, 90, 100]
        desired = 45.2872868812
        check_equal_gmean(a, desired)

        a = [1, 2, 3, 4]
        desired = power(1 * 2 * 3 * 4, 1. / 4.)
        check_equal_gmean(a, desired, rtol=1e-14)

    def test_1d_array(self):
        #  Test a 1d array
        a = np.array([10, 20, 30, 40, 50, 60, 70, 80, 90, 100])
        desired = 45.2872868812
        check_equal_gmean(a, desired)

        a = array([1, 2, 3, 4], float32)
        desired = power(1 * 2 * 3 * 4, 1. / 4.)
        check_equal_gmean(a, desired, dtype=float32)

    # Note the next tests use axis=None as default, not axis=0
    def test_2d_list(self):
        #  Test a 2d list
        a = [[10, 20, 30, 40], [50, 60, 70, 80], [90, 100, 110, 120]]
        desired = 52.8885199
        check_equal_gmean(a, desired)

    def test_2d_array(self):
        #  Test a 2d array
        a = [[10, 20, 30, 40], [50, 60, 70, 80], [90, 100, 110, 120]]
        desired = 52.8885199
        check_equal_gmean(array(a), desired)

    def test_2d_axis0(self):
        #  Test a 2d list with axis=0
        a = [[10, 20, 30, 40], [50, 60, 70, 80], [90, 100, 110, 120]]
        desired = np.array([35.56893304, 49.32424149, 61.3579244, 72.68482371])
        check_equal_gmean(a, desired, axis=0)

        a = array([[1, 2, 3, 4], [1, 2, 3, 4], [1, 2, 3, 4]])
        desired = array([1, 2, 3, 4])
        check_equal_gmean(a, desired, axis=0, rtol=1e-14)

    def test_2d_axis1(self):
        #  Test a 2d list with axis=1
        a = [[10, 20, 30, 40], [50, 60, 70, 80], [90, 100, 110, 120]]
        desired = np.array([22.13363839, 64.02171746, 104.40086817])
        check_equal_gmean(a, desired, axis=1)

        a = array([[1, 2, 3, 4], [1, 2, 3, 4], [1, 2, 3, 4]])
        v = power(1 * 2 * 3 * 4, 1. / 4.)
        desired = array([v, v, v])
        check_equal_gmean(a, desired, axis=1, rtol=1e-14)

    def test_2d_matrix_axis0(self):
        #  Test a 2d list with axis=0
        a = [[10, 20, 30, 40], [50, 60, 70, 80], [90, 100, 110, 120]]
        desired = matrix([[35.56893304, 49.32424149, 61.3579244, 72.68482371]])
        check_equal_gmean(matrix(a), desired, axis=0)

        a = array([[1, 2, 3, 4], [1, 2, 3, 4], [1, 2, 3, 4]])
        desired = matrix([1, 2, 3, 4])
        check_equal_gmean(matrix(a), desired, axis=0, rtol=1e-14)

        a = array([[1, 2, 3, 4], [1, 2, 3, 4], [1, 2, 3, 4]])
        desired = matrix(stats.gmean(a, axis=0))
        check_equal_gmean(matrix(a), desired, axis=0, rtol=1e-14)

    def test_2d_matrix_axis1(self):
        #  Test a 2d list with axis=1
        a = [[10, 20, 30, 40], [50, 60, 70, 80], [90, 100, 110, 120]]
        desired = matrix([[22.13363839, 64.02171746, 104.40086817]]).T
        check_equal_gmean(matrix(a), desired, axis=1)

        a = array([[1, 2, 3, 4], [1, 2, 3, 4], [1, 2, 3, 4]])
        v = power(1 * 2 * 3 * 4, 1. / 4.)
        desired = matrix([[v], [v], [v]])
        check_equal_gmean(matrix(a), desired, axis=1, rtol=1e-14)

    def test_large_values(self):
        a = array([1e100, 1e200, 1e300])
        desired = 1e200
        check_equal_gmean(a, desired, rtol=1e-13)

    def test_1d_list0(self):
        #  Test a 1d list with zero element
        a = [10, 20, 30, 40, 50, 60, 70, 80, 90, 0]
        desired = 0.0  # due to exp(-inf)=0
        with np.errstate(all='ignore'):
            check_equal_gmean(a, desired)

    def test_1d_array0(self):
        #  Test a 1d array with zero element
        a = np.array([10, 20, 30, 40, 50, 60, 70, 80, 90, 0])
        desired = 0.0  # due to exp(-inf)=0
        with np.errstate(divide='ignore'):
            check_equal_gmean(a, desired)

    def test_1d_list_neg(self):
        #  Test a 1d list with negative element
        a = [10, 20, 30, 40, 50, 60, 70, 80, 90, -1]
        desired = np.nan  # due to log(-1) = nan
        with np.errstate(invalid='ignore'):
            check_equal_gmean(a, desired)


class TestGeometricStandardDeviation(object):
    # must add 1 as `gstd` is only defined for positive values
    array_1d = np.arange(2 * 3 * 4) + 1
    gstd_array_1d = 2.294407613602
    array_3d = array_1d.reshape(2, 3, 4)

    def test_1d_array(self):
        gstd_actual = stats.gstd(self.array_1d)
        assert_allclose(gstd_actual, self.gstd_array_1d)

    def test_1d_numeric_array_like_input(self):
        gstd_actual = stats.gstd(tuple(self.array_1d))
        assert_allclose(gstd_actual, self.gstd_array_1d)

    def test_raises_value_error_non_array_like_input(self):
        with pytest.raises(ValueError, match='Invalid array input'):
            stats.gstd('This should fail as it can not be cast to an array.')

    def test_raises_value_error_zero_entry(self):
        with pytest.raises(ValueError, match='Non positive value'):
            stats.gstd(np.append(self.array_1d, [0]))

    def test_raises_value_error_negative_entry(self):
        with pytest.raises(ValueError, match='Non positive value'):
            stats.gstd(np.append(self.array_1d, [-1]))

    def test_raises_value_error_inf_entry(self):
        with pytest.raises(ValueError, match='Infinite value'):
            stats.gstd(np.append(self.array_1d, [np.inf]))

    def test_propagates_nan_values(self):
        a = array([[1, 1, 1, 16], [np.nan, 1, 2, 3]])
        gstd_actual = stats.gstd(a, axis=1)
        assert_allclose(gstd_actual, np.array([4, np.nan]))

    def test_ddof_equal_to_number_of_observations(self):
        with pytest.raises(ValueError, match='Degrees of freedom <= 0'):
            stats.gstd(self.array_1d, ddof=self.array_1d.size)

    def test_3d_array(self):
        gstd_actual = stats.gstd(self.array_3d, axis=None)
        assert_allclose(gstd_actual, self.gstd_array_1d)

    def test_3d_array_axis_type_tuple(self):
        gstd_actual = stats.gstd(self.array_3d, axis=(1,2))
        assert_allclose(gstd_actual, [2.12939215, 1.22120169])

    def test_3d_array_axis_0(self):
        gstd_actual = stats.gstd(self.array_3d, axis=0)
        gstd_desired = np.array([
            [6.1330555493918, 3.958900210120, 3.1206598248344, 2.6651441426902],
            [2.3758135028411, 2.174581428192, 2.0260062829505, 1.9115518327308],
            [1.8205343606803, 1.746342404566, 1.6846557065742, 1.6325269194382]
        ])
        assert_allclose(gstd_actual, gstd_desired)

    def test_3d_array_axis_1(self):
        gstd_actual = stats.gstd(self.array_3d, axis=1)
        gstd_desired = np.array([
            [3.118993630946, 2.275985934063, 1.933995977619, 1.742896469724],
            [1.271693593916, 1.254158641801, 1.238774141609, 1.225164057869]
        ])
        assert_allclose(gstd_actual, gstd_desired)

    def test_3d_array_axis_2(self):
        gstd_actual = stats.gstd(self.array_3d, axis=2)
        gstd_desired = np.array([
            [1.8242475707664, 1.2243686572447, 1.1318311657788],
            [1.0934830582351, 1.0724479791887, 1.0591498540749]
        ])
        assert_allclose(gstd_actual, gstd_desired)

    def test_masked_3d_array(self):
        ma = np.ma.masked_where(self.array_3d > 16, self.array_3d)
        gstd_actual = stats.gstd(ma, axis=2)
        gstd_desired = stats.gstd(self.array_3d, axis=2)
        mask = [[0, 0, 0], [0, 1, 1]]
        assert_allclose(gstd_actual, gstd_desired)
        assert_equal(gstd_actual.mask, mask)


def test_binomtest():
    # precision tests compared to R for ticket:986
    pp = np.concatenate((np.linspace(0.1,0.2,5), np.linspace(0.45,0.65,5),
                          np.linspace(0.85,0.95,5)))
    n = 501
    x = 450
    results = [0.0, 0.0, 1.0159969301994141e-304,
    2.9752418572150531e-275, 7.7668382922535275e-250,
    2.3381250925167094e-099, 7.8284591587323951e-081,
    9.9155947819961383e-065, 2.8729390725176308e-050,
    1.7175066298388421e-037, 0.0021070691951093692,
    0.12044570587262322, 0.88154763174802508, 0.027120993063129286,
    2.6102587134694721e-006]

    for p, res in zip(pp,results):
        assert_approx_equal(stats.binom_test(x, n, p), res,
                            significant=12, err_msg='fail forp=%f' % p)

    assert_approx_equal(stats.binom_test(50,100,0.1), 5.8320387857343647e-024,
                            significant=12, err_msg='fail forp=%f' % p)


def test_binomtest2():
    # test added for issue #2384
    res2 = [
    [1.0, 1.0],
    [0.5,1.0,0.5],
    [0.25,1.00,1.00,0.25],
    [0.125,0.625,1.000,0.625,0.125],
    [0.0625,0.3750,1.0000,1.0000,0.3750,0.0625],
    [0.03125,0.21875,0.68750,1.00000,0.68750,0.21875,0.03125],
    [0.015625,0.125000,0.453125,1.000000,1.000000,0.453125,0.125000,0.015625],
    [0.0078125,0.0703125,0.2890625,0.7265625,1.0000000,0.7265625,0.2890625,
     0.0703125,0.0078125],
    [0.00390625,0.03906250,0.17968750,0.50781250,1.00000000,1.00000000,
     0.50781250,0.17968750,0.03906250,0.00390625],
    [0.001953125,0.021484375,0.109375000,0.343750000,0.753906250,1.000000000,
     0.753906250,0.343750000,0.109375000,0.021484375,0.001953125]
    ]

    for k in range(1, 11):
        res1 = [stats.binom_test(v, k, 0.5) for v in range(k + 1)]
        assert_almost_equal(res1, res2[k-1], decimal=10)


def test_binomtest3():
    # test added for issue #2384
    # test when x == n*p and neighbors
    res3 = [stats.binom_test(v, v*k, 1./k) for v in range(1, 11)
                                           for k in range(2, 11)]
    assert_equal(res3, np.ones(len(res3), int))

    #> bt=c()
    #> for(i in as.single(1:10)){for(k in as.single(2:10)){bt = c(bt, binom.test(i-1, k*i,(1/k))$p.value); print(c(i+1, k*i,(1/k)))}}
    binom_testm1 = np.array([
         0.5, 0.5555555555555556, 0.578125, 0.5904000000000003,
         0.5981224279835393, 0.603430543396034, 0.607304096221924,
         0.610255656871054, 0.612579511000001, 0.625, 0.670781893004115,
         0.68853759765625, 0.6980101120000006, 0.703906431368616,
         0.70793209416498, 0.7108561134173507, 0.713076544331419,
         0.714820192935702, 0.6875, 0.7268709038256367, 0.7418963909149174,
         0.74986110468096, 0.7548015520398076, 0.7581671424768577,
         0.760607984787832, 0.762459425024199, 0.7639120677676575, 0.7265625,
         0.761553963657302, 0.774800934828818, 0.7818005980538996,
         0.78613491480358, 0.789084353140195, 0.7912217659828884,
         0.79284214559524, 0.794112956558801, 0.75390625, 0.7856929451142176,
         0.7976688481430754, 0.8039848974727624, 0.807891868948366,
         0.8105487660137676, 0.812473307174702, 0.8139318233591120,
         0.815075399104785, 0.7744140625, 0.8037322594985427,
         0.814742863657656, 0.8205425178645808, 0.8241275984172285,
         0.8265645374416, 0.8283292196088257, 0.829666291102775,
         0.8307144686362666, 0.7905273437499996, 0.8178712053954738,
         0.828116983756619, 0.833508948940494, 0.8368403871552892,
         0.839104213210105, 0.840743186196171, 0.84198481438049,
         0.8429580531563676, 0.803619384765625, 0.829338573944648,
         0.8389591907548646, 0.84401876783902, 0.84714369697889,
         0.8492667010581667, 0.850803474598719, 0.851967542858308,
         0.8528799045949524, 0.8145294189453126, 0.838881732845347,
         0.847979024541911, 0.852760894015685, 0.8557134656773457,
         0.8577190131799202, 0.85917058278431, 0.860270010472127,
         0.861131648404582, 0.823802947998047, 0.846984756807511,
         0.855635653643743, 0.860180994825685, 0.86298688573253,
         0.864892525675245, 0.866271647085603, 0.867316125625004,
         0.8681346531755114
        ])

    # > bt=c()
    # > for(i in as.single(1:10)){for(k in as.single(2:10)){bt = c(bt, binom.test(i+1, k*i,(1/k))$p.value); print(c(i+1, k*i,(1/k)))}}

    binom_testp1 = np.array([
         0.5, 0.259259259259259, 0.26171875, 0.26272, 0.2632244513031551,
         0.2635138663069203, 0.2636951804161073, 0.2638162407564354,
         0.2639010709000002, 0.625, 0.4074074074074074, 0.42156982421875,
         0.4295746560000003, 0.43473045988554, 0.4383309503172684,
         0.4409884859402103, 0.4430309389962837, 0.444649849401104, 0.6875,
         0.4927602499618962, 0.5096031427383425, 0.5189636628480,
         0.5249280070771274, 0.5290623300865124, 0.5320974248125793,
         0.5344204730474308, 0.536255847400756, 0.7265625, 0.5496019313526808,
         0.5669248746708034, 0.576436455045805, 0.5824538812831795,
         0.5866053321547824, 0.589642781414643, 0.5919618019300193,
         0.593790427805202, 0.75390625, 0.590868349763505, 0.607983393277209,
         0.617303847446822, 0.623172512167948, 0.627208862156123,
         0.6301556891501057, 0.632401894928977, 0.6341708982290303,
         0.7744140625, 0.622562037497196, 0.639236102912278, 0.648263335014579,
         0.65392850011132, 0.657816519817211, 0.660650782947676,
         0.662808780346311, 0.6645068560246006, 0.7905273437499996,
         0.6478843304312477, 0.6640468318879372, 0.6727589686071775,
         0.6782129857784873, 0.681950188903695, 0.684671508668418,
         0.686741824999918, 0.688369886732168, 0.803619384765625,
         0.668716055304315, 0.684360013879534, 0.6927642396829181,
         0.6980155964704895, 0.701609591890657, 0.7042244320992127,
         0.7062125081341817, 0.707775152962577, 0.8145294189453126,
         0.686243374488305, 0.7013873696358975, 0.709501223328243,
         0.714563595144314, 0.718024953392931, 0.7205416252126137,
         0.722454130389843, 0.723956813292035, 0.823802947998047,
         0.701255953767043, 0.715928221686075, 0.723772209289768,
         0.7286603031173616, 0.7319999279787631, 0.7344267920995765,
         0.736270323773157, 0.737718376096348
        ])

    res4_p1 = [stats.binom_test(v+1, v*k, 1./k) for v in range(1, 11)
                                                for k in range(2, 11)]
    res4_m1 = [stats.binom_test(v-1, v*k, 1./k) for v in range(1, 11)
                                                for k in range(2, 11)]

    assert_almost_equal(res4_p1, binom_testp1, decimal=13)
    assert_almost_equal(res4_m1, binom_testm1, decimal=13)


class TestTrim(object):
    # test trim functions
    def test_trim1(self):
        a = np.arange(11)
        assert_equal(np.sort(stats.trim1(a, 0.1)), np.arange(10))
        assert_equal(np.sort(stats.trim1(a, 0.2)), np.arange(9))
        assert_equal(np.sort(stats.trim1(a, 0.2, tail='left')),
                     np.arange(2, 11))
        assert_equal(np.sort(stats.trim1(a, 3/11., tail='left')),
                     np.arange(3, 11))
        assert_equal(stats.trim1(a, 1.0), [])
        assert_equal(stats.trim1(a, 1.0, tail='left'), [])

        # empty input
        assert_equal(stats.trim1([], 0.1), [])
        assert_equal(stats.trim1([], 3/11., tail='left'), [])
        assert_equal(stats.trim1([], 4/6.), [])

    def test_trimboth(self):
        a = np.arange(11)
        assert_equal(np.sort(stats.trimboth(a, 3/11.)), np.arange(3, 8))
        assert_equal(np.sort(stats.trimboth(a, 0.2)),
                     np.array([2, 3, 4, 5, 6, 7, 8]))
        assert_equal(np.sort(stats.trimboth(np.arange(24).reshape(6, 4), 0.2)),
                     np.arange(4, 20).reshape(4, 4))
        assert_equal(np.sort(stats.trimboth(np.arange(24).reshape(4, 6).T,
                                            2/6.)),
                     np.array([[2, 8, 14, 20], [3, 9, 15, 21]]))
        assert_raises(ValueError, stats.trimboth,
                      np.arange(24).reshape(4, 6).T, 4/6.)

        # empty input
        assert_equal(stats.trimboth([], 0.1), [])
        assert_equal(stats.trimboth([], 3/11.), [])
        assert_equal(stats.trimboth([], 4/6.), [])

    def test_trim_mean(self):
        # don't use pre-sorted arrays
        a = np.array([4, 8, 2, 0, 9, 5, 10, 1, 7, 3, 6])
        idx = np.array([3, 5, 0, 1, 2, 4])
        a2 = np.arange(24).reshape(6, 4)[idx, :]
        a3 = np.arange(24).reshape(6, 4, order='F')[idx, :]
        assert_equal(stats.trim_mean(a3, 2/6.),
                     np.array([2.5, 8.5, 14.5, 20.5]))
        assert_equal(stats.trim_mean(a2, 2/6.),
                     np.array([10., 11., 12., 13.]))
        idx4 = np.array([1, 0, 3, 2])
        a4 = np.arange(24).reshape(4, 6)[idx4, :]
        assert_equal(stats.trim_mean(a4, 2/6.),
                     np.array([9., 10., 11., 12., 13., 14.]))
        # shuffled arange(24) as array_like
        a = [7, 11, 12, 21, 16, 6, 22, 1, 5, 0, 18, 10, 17, 9, 19, 15, 23,
             20, 2, 14, 4, 13, 8, 3]
        assert_equal(stats.trim_mean(a, 2/6.), 11.5)
        assert_equal(stats.trim_mean([5,4,3,1,2,0], 2/6.), 2.5)

        # check axis argument
        np.random.seed(1234)
        a = np.random.randint(20, size=(5, 6, 4, 7))
        for axis in [0, 1, 2, 3, -1]:
            res1 = stats.trim_mean(a, 2/6., axis=axis)
            res2 = stats.trim_mean(np.rollaxis(a, axis), 2/6.)
            assert_equal(res1, res2)

        res1 = stats.trim_mean(a, 2/6., axis=None)
        res2 = stats.trim_mean(a.ravel(), 2/6.)
        assert_equal(res1, res2)

        assert_raises(ValueError, stats.trim_mean, a, 0.6)

        # empty input
        assert_equal(stats.trim_mean([], 0.0), np.nan)
        assert_equal(stats.trim_mean([], 0.6), np.nan)


class TestSigmaClip(object):
    def test_sigmaclip1(self):
        a = np.concatenate((np.linspace(9.5, 10.5, 31), np.linspace(0, 20, 5)))
        fact = 4  # default
        c, low, upp = stats.sigmaclip(a)
        assert_(c.min() > low)
        assert_(c.max() < upp)
        assert_equal(low, c.mean() - fact*c.std())
        assert_equal(upp, c.mean() + fact*c.std())
        assert_equal(c.size, a.size)

    def test_sigmaclip2(self):
        a = np.concatenate((np.linspace(9.5, 10.5, 31), np.linspace(0, 20, 5)))
        fact = 1.5
        c, low, upp = stats.sigmaclip(a, fact, fact)
        assert_(c.min() > low)
        assert_(c.max() < upp)
        assert_equal(low, c.mean() - fact*c.std())
        assert_equal(upp, c.mean() + fact*c.std())
        assert_equal(c.size, 4)
        assert_equal(a.size, 36)  # check original array unchanged

    def test_sigmaclip3(self):
        a = np.concatenate((np.linspace(9.5, 10.5, 11),
                            np.linspace(-100, -50, 3)))
        fact = 1.8
        c, low, upp = stats.sigmaclip(a, fact, fact)
        assert_(c.min() > low)
        assert_(c.max() < upp)
        assert_equal(low, c.mean() - fact*c.std())
        assert_equal(upp, c.mean() + fact*c.std())
        assert_equal(c, np.linspace(9.5, 10.5, 11))

    def test_sigmaclip_result_attributes(self):
        a = np.concatenate((np.linspace(9.5, 10.5, 11),
                            np.linspace(-100, -50, 3)))
        fact = 1.8
        res = stats.sigmaclip(a, fact, fact)
        attributes = ('clipped', 'lower', 'upper')
        check_named_results(res, attributes)

    def test_std_zero(self):
        # regression test #8632
        x = np.ones(10)
        assert_equal(stats.sigmaclip(x)[0], x)


class TestFOneWay(object):

    def test_trivial(self):
        # A trivial test of stats.f_oneway, with F=0.
        F, p = stats.f_oneway([0, 2], [0, 2])
        assert_equal(F, 0.0)
        assert_equal(p, 1.0)

    def test_basic(self):
        # Despite being a floating point calculation, this data should
        # result in F being exactly 2.0.
        F, p = stats.f_oneway([0, 2], [2, 4])
        assert_equal(F, 2.0)
        assert_allclose(p, 1 - np.sqrt(0.5), rtol=1e-14)

    def test_known_exact(self):
        # Another trivial dataset for which the exact F and p can be
        # calculated.
        F, p = stats.f_oneway([2], [2], [2, 3, 4])
        # The use of assert_equal might be too optimistic, but the calculation
        # in this case is trivial enough that it is likely to go through with
        # no loss of precision.
        assert_equal(F, 3/5)
        assert_equal(p, 5/8)

    def test_large_integer_array(self):
        a = np.array([655, 788], dtype=np.uint16)
        b = np.array([789, 772], dtype=np.uint16)
        F, p = stats.f_oneway(a, b)
        # The expected value was verified by computing it with mpmath with
        # 40 digits of precision.
        assert_allclose(F, 0.77450216931805540, rtol=1e-14)

    def test_result_attributes(self):
        a = np.array([655, 788], dtype=np.uint16)
        b = np.array([789, 772], dtype=np.uint16)
        res = stats.f_oneway(a, b)
        attributes = ('statistic', 'pvalue')
        check_named_results(res, attributes)

    def test_nist(self):
        # These are the nist ANOVA files. They can be found at:
        # https://www.itl.nist.gov/div898/strd/anova/anova.html
        filenames = ['SiRstv.dat', 'SmLs01.dat', 'SmLs02.dat', 'SmLs03.dat',
                     'AtmWtAg.dat', 'SmLs04.dat', 'SmLs05.dat', 'SmLs06.dat',
                     'SmLs07.dat', 'SmLs08.dat', 'SmLs09.dat']

        for test_case in filenames:
            rtol = 1e-7
            fname = os.path.abspath(os.path.join(os.path.dirname(__file__),
                                                 'data/nist_anova', test_case))
            with open(fname, 'r') as f:
                content = f.read().split('\n')
            certified = [line.split() for line in content[40:48]
                         if line.strip()]
            dataf = np.loadtxt(fname, skiprows=60)
            y, x = dataf.T
            y = y.astype(int)
            caty = np.unique(y)
            f = float(certified[0][-1])

            xlist = [x[y == i] for i in caty]
            res = stats.f_oneway(*xlist)

            # With the hard test cases we relax the tolerance a bit.
            hard_tc = ('SmLs07.dat', 'SmLs08.dat', 'SmLs09.dat')
            if test_case in hard_tc:
                rtol = 1e-4

            assert_allclose(res[0], f, rtol=rtol,
                            err_msg='Failing testcase: %s' % test_case)

    @pytest.mark.parametrize("a, b, expected", [
        (np.array([42, 42, 42]), np.array([7, 7, 7]), (np.inf, 0)),
        (np.array([42, 42, 42]), np.array([42, 42, 42]), (np.nan, np.nan))
        ])
    def test_constant_input(self, a, b, expected):
        # For more details, look on https://github.com/scipy/scipy/issues/11669
        with assert_warns(stats.F_onewayConstantInputWarning):
            f, p = stats.f_oneway(a, b)
            assert f, p == expected

    @pytest.mark.parametrize('axis', [-2, -1, 0, 1])
    def test_2d_inputs(self, axis):
        a = np.array([[1, 4, 3, 3],
                      [2, 5, 3, 3],
                      [3, 6, 3, 3],
                      [2, 3, 3, 3],
                      [1, 4, 3, 3]])
        b = np.array([[3, 1, 5, 3],
                      [4, 6, 5, 3],
                      [4, 3, 5, 3],
                      [1, 5, 5, 3],
                      [5, 5, 5, 3],
                      [2, 3, 5, 3],
                      [8, 2, 5, 3],
                      [2, 2, 5, 3]])
        c = np.array([[4, 3, 4, 3],
                      [4, 2, 4, 3],
                      [5, 4, 4, 3],
                      [5, 4, 4, 3]])

        if axis in [-1, 1]:
            a = a.T
            b = b.T
            c = c.T
            take_axis = 0
        else:
            take_axis = 1

        with assert_warns(stats.F_onewayConstantInputWarning):
            f, p = stats.f_oneway(a, b, c, axis=axis)

        # Verify that the result computed with the 2d arrays matches
        # the result of calling f_oneway individually on each slice.
        for j in [0, 1]:
            fj, pj = stats.f_oneway(np.take(a, j, take_axis),
                                    np.take(b, j, take_axis),
                                    np.take(c, j, take_axis))
            assert_allclose(f[j], fj, rtol=1e-14)
            assert_allclose(p[j], pj, rtol=1e-14)
        for j in [2, 3]:
            with assert_warns(stats.F_onewayConstantInputWarning):
                fj, pj = stats.f_oneway(np.take(a, j, take_axis),
                                        np.take(b, j, take_axis),
                                        np.take(c, j, take_axis))
                assert_equal(f[j], fj)
                assert_equal(p[j], pj)

    def test_3d_inputs(self):
        # Some 3-d arrays. (There is nothing special about the values.)
        a = 1/np.arange(1.0, 4*5*7 + 1).reshape(4, 5, 7)
        b = 2/np.arange(1.0, 4*8*7 + 1).reshape(4, 8, 7)
        c = np.cos(1/np.arange(1.0, 4*4*7 + 1).reshape(4, 4, 7))

        f, p = stats.f_oneway(a, b, c, axis=1)

        assert f.shape == (4, 7)
        assert p.shape == (4, 7)

        for i in range(a.shape[0]):
            for j in range(a.shape[2]):
                fij, pij = stats.f_oneway(a[i, :, j], b[i, :, j], c[i, :, j])
                assert_allclose(fij, f[i, j])
                assert_allclose(pij, p[i, j])

    def test_length0_1d_error(self):
        # Require at least one value in each group.
        with assert_warns(stats.F_onewayBadInputSizesWarning):
            result = stats.f_oneway([1, 2, 3], [], [4, 5, 6, 7])
            assert_equal(result, (np.nan, np.nan))

    def test_length0_2d_error(self):
        with assert_warns(stats.F_onewayBadInputSizesWarning):
            ncols = 3
            a = np.ones((4, ncols))
            b = np.ones((0, ncols))
            c = np.ones((5, ncols))
            f, p = stats.f_oneway(a, b, c)
            nans = np.full((ncols,), fill_value=np.nan)
            assert_equal(f, nans)
            assert_equal(p, nans)

    def test_all_length_one(self):
        with assert_warns(stats.F_onewayBadInputSizesWarning):
            result = stats.f_oneway([10], [11], [12], [13])
            assert_equal(result, (np.nan, np.nan))

    @pytest.mark.parametrize('args', [(), ([1, 2, 3],)])
    def test_too_few_inputs(self, args):
        with assert_raises(TypeError):
            stats.f_oneway(*args)

    def test_axis_error(self):
        a = np.ones((3, 4))
        b = np.ones((5, 4))
        with assert_raises(np.AxisError):
            stats.f_oneway(a, b, axis=2)

    def test_bad_shapes(self):
        a = np.ones((3, 4))
        b = np.ones((5, 4))
        with assert_raises(ValueError):
            stats.f_oneway(a, b, axis=1)


class TestKruskal(object):
    def test_simple(self):
        x = [1]
        y = [2]
        h, p = stats.kruskal(x, y)
        assert_equal(h, 1.0)
        assert_approx_equal(p, stats.distributions.chi2.sf(h, 1))
        h, p = stats.kruskal(np.array(x), np.array(y))
        assert_equal(h, 1.0)
        assert_approx_equal(p, stats.distributions.chi2.sf(h, 1))

    def test_basic(self):
        x = [1, 3, 5, 7, 9]
        y = [2, 4, 6, 8, 10]
        h, p = stats.kruskal(x, y)
        assert_approx_equal(h, 3./11, significant=10)
        assert_approx_equal(p, stats.distributions.chi2.sf(3./11, 1))
        h, p = stats.kruskal(np.array(x), np.array(y))
        assert_approx_equal(h, 3./11, significant=10)
        assert_approx_equal(p, stats.distributions.chi2.sf(3./11, 1))

    def test_simple_tie(self):
        x = [1]
        y = [1, 2]
        h_uncorr = 1.5**2 + 2*2.25**2 - 12
        corr = 0.75
        expected = h_uncorr / corr   # 0.5
        h, p = stats.kruskal(x, y)
        # Since the expression is simple and the exact answer is 0.5, it
        # should be safe to use assert_equal().
        assert_equal(h, expected)

    def test_another_tie(self):
        x = [1, 1, 1, 2]
        y = [2, 2, 2, 2]
        h_uncorr = (12. / 8. / 9.) * 4 * (3**2 + 6**2) - 3 * 9
        corr = 1 - float(3**3 - 3 + 5**3 - 5) / (8**3 - 8)
        expected = h_uncorr / corr
        h, p = stats.kruskal(x, y)
        assert_approx_equal(h, expected)

    def test_three_groups(self):
        # A test of stats.kruskal with three groups, with ties.
        x = [1, 1, 1]
        y = [2, 2, 2]
        z = [2, 2]
        h_uncorr = (12. / 8. / 9.) * (3*2**2 + 3*6**2 + 2*6**2) - 3 * 9  # 5.0
        corr = 1 - float(3**3 - 3 + 5**3 - 5) / (8**3 - 8)
        expected = h_uncorr / corr  # 7.0
        h, p = stats.kruskal(x, y, z)
        assert_approx_equal(h, expected)
        assert_approx_equal(p, stats.distributions.chi2.sf(h, 2))

    def test_empty(self):
        # A test of stats.kruskal with three groups, with ties.
        x = [1, 1, 1]
        y = [2, 2, 2]
        z = []
        assert_equal(stats.kruskal(x, y, z), (np.nan, np.nan))

    def test_kruskal_result_attributes(self):
        x = [1, 3, 5, 7, 9]
        y = [2, 4, 6, 8, 10]
        res = stats.kruskal(x, y)
        attributes = ('statistic', 'pvalue')
        check_named_results(res, attributes)

    def test_nan_policy(self):
        x = np.arange(10.)
        x[9] = np.nan
        assert_equal(stats.kruskal(x, x), (np.nan, np.nan))
        assert_almost_equal(stats.kruskal(x, x, nan_policy='omit'), (0.0, 1.0))
        assert_raises(ValueError, stats.kruskal, x, x, nan_policy='raise')
        assert_raises(ValueError, stats.kruskal, x, x, nan_policy='foobar')

    def test_large_no_samples(self):
        # Test to see if large samples are handled correctly.
        n = 50000
        x = np.random.randn(n)
        y = np.random.randn(n) + 50
        h, p = stats.kruskal(x, y)
        expected = 0
        assert_approx_equal(p, expected)


class TestCombinePvalues(object):

    def test_fisher(self):
        # Example taken from https://en.wikipedia.org/wiki/Fisher%27s_exact_test#Example
        xsq, p = stats.combine_pvalues([.01, .2, .3], method='fisher')
        assert_approx_equal(p, 0.02156, significant=4)

    def test_stouffer(self):
        Z, p = stats.combine_pvalues([.01, .2, .3], method='stouffer')
        assert_approx_equal(p, 0.01651, significant=4)

    def test_stouffer2(self):
        Z, p = stats.combine_pvalues([.5, .5, .5], method='stouffer')
        assert_approx_equal(p, 0.5, significant=4)

    def test_weighted_stouffer(self):
        Z, p = stats.combine_pvalues([.01, .2, .3], method='stouffer',
                                     weights=np.ones(3))
        assert_approx_equal(p, 0.01651, significant=4)

    def test_weighted_stouffer2(self):
        Z, p = stats.combine_pvalues([.01, .2, .3], method='stouffer',
                                     weights=np.array((1, 4, 9)))
        assert_approx_equal(p, 0.1464, significant=4)

    def test_pearson(self):
        Z, p = stats.combine_pvalues([.01, .2, .3], method='pearson')
        assert_approx_equal(p, 0.97787, significant=4)

    def test_tippett(self):
        Z, p = stats.combine_pvalues([.01, .2, .3], method='tippett')
        assert_approx_equal(p, 0.970299, significant=4)

    def test_mudholkar_george(self):
        Z, p = stats.combine_pvalues([.1, .1, .1], method='mudholkar_george')
        assert_approx_equal(p, 0.019462, significant=4)

    def test_mudholkar_george_equal_fisher_minus_pearson(self):
        Z, p = stats.combine_pvalues([.01, .2, .3], method='mudholkar_george')
        Z_f, p_f = stats.combine_pvalues([.01, .2, .3], method='fisher')
        Z_p, p_p = stats.combine_pvalues([.01, .2, .3], method='pearson')
        # 0.5 here is because logistic = log(u) - log(1-u), i.e. no 2 factors
        assert_approx_equal(0.5 * (Z_f-Z_p), Z, significant=4)


class TestCdfDistanceValidation(object):
    """
    Test that _cdf_distance() (via wasserstein_distance()) raises ValueErrors
    for bad inputs.
    """

    def test_distinct_value_and_weight_lengths(self):
        # When the number of weights does not match the number of values,
        # a ValueError should be raised.
        assert_raises(ValueError, stats.wasserstein_distance,
                      [1], [2], [4], [3, 1])
        assert_raises(ValueError, stats.wasserstein_distance, [1], [2], [1, 0])

    def test_zero_weight(self):
        # When a distribution is given zero weight, a ValueError should be
        # raised.
        assert_raises(ValueError, stats.wasserstein_distance,
                      [0, 1], [2], [0, 0])
        assert_raises(ValueError, stats.wasserstein_distance,
                      [0, 1], [2], [3, 1], [0])

    def test_negative_weights(self):
        # A ValueError should be raised if there are any negative weights.
        assert_raises(ValueError, stats.wasserstein_distance,
                      [0, 1], [2, 2], [1, 1], [3, -1])

    def test_empty_distribution(self):
        # A ValueError should be raised when trying to measure the distance
        # between something and nothing.
        assert_raises(ValueError, stats.wasserstein_distance, [], [2, 2])
        assert_raises(ValueError, stats.wasserstein_distance, [1], [])

    def test_inf_weight(self):
        # An inf weight is not valid.
        assert_raises(ValueError, stats.wasserstein_distance,
                      [1, 2, 1], [1, 1], [1, np.inf, 1], [1, 1])


class TestWassersteinDistance(object):
    """ Tests for wasserstein_distance() output values.
    """

    def test_simple(self):
        # For basic distributions, the value of the Wasserstein distance is
        # straightforward.
        assert_almost_equal(
            stats.wasserstein_distance([0, 1], [0], [1, 1], [1]),
            .5)
        assert_almost_equal(stats.wasserstein_distance(
            [0, 1], [0], [3, 1], [1]),
            .25)
        assert_almost_equal(stats.wasserstein_distance(
            [0, 2], [0], [1, 1], [1]),
            1)
        assert_almost_equal(stats.wasserstein_distance(
            [0, 1, 2], [1, 2, 3]),
            1)

    def test_same_distribution(self):
        # Any distribution moved to itself should have a Wasserstein distance of
        # zero.
        assert_equal(stats.wasserstein_distance([1, 2, 3], [2, 1, 3]), 0)
        assert_equal(
            stats.wasserstein_distance([1, 1, 1, 4], [4, 1],
                                       [1, 1, 1, 1], [1, 3]),
            0)

    def test_shift(self):
        # If the whole distribution is shifted by x, then the Wasserstein
        # distance should be x.
        assert_almost_equal(stats.wasserstein_distance([0], [1]), 1)
        assert_almost_equal(stats.wasserstein_distance([-5], [5]), 10)
        assert_almost_equal(
            stats.wasserstein_distance([1, 2, 3, 4, 5], [11, 12, 13, 14, 15]),
            10)
        assert_almost_equal(
            stats.wasserstein_distance([4.5, 6.7, 2.1], [4.6, 7, 9.2],
                                       [3, 1, 1], [1, 3, 1]),
            2.5)

    def test_combine_weights(self):
        # Assigning a weight w to a value is equivalent to including that value
        # w times in the value array with weight of 1.
        assert_almost_equal(
            stats.wasserstein_distance(
                [0, 0, 1, 1, 1, 1, 5], [0, 3, 3, 3, 3, 4, 4],
                [1, 1, 1, 1, 1, 1, 1], [1, 1, 1, 1, 1, 1, 1]),
            stats.wasserstein_distance([5, 0, 1], [0, 4, 3],
                                       [1, 2, 4], [1, 2, 4]))

    def test_collapse(self):
        # Collapsing a distribution to a point distribution at zero is
        # equivalent to taking the average of the absolute values of the values.
        u = np.arange(-10, 30, 0.3)
        v = np.zeros_like(u)
        assert_almost_equal(
            stats.wasserstein_distance(u, v),
            np.mean(np.abs(u)))

        u_weights = np.arange(len(u))
        v_weights = u_weights[::-1]
        assert_almost_equal(
            stats.wasserstein_distance(u, v, u_weights, v_weights),
            np.average(np.abs(u), weights=u_weights))

    def test_zero_weight(self):
        # Values with zero weight have no impact on the Wasserstein distance.
        assert_almost_equal(
            stats.wasserstein_distance([1, 2, 100000], [1, 1],
                                       [1, 1, 0], [1, 1]),
            stats.wasserstein_distance([1, 2], [1, 1], [1, 1], [1, 1]))

    def test_inf_values(self):
        # Inf values can lead to an inf distance or trigger a RuntimeWarning
        # (and return NaN) if the distance is undefined.
        assert_equal(
            stats.wasserstein_distance([1, 2, np.inf], [1, 1]),
            np.inf)
        assert_equal(
            stats.wasserstein_distance([1, 2, np.inf], [-np.inf, 1]),
            np.inf)
        assert_equal(
            stats.wasserstein_distance([1, -np.inf, np.inf], [1, 1]),
            np.inf)
        with suppress_warnings() as sup:
            sup.record(RuntimeWarning, "invalid value*")
            assert_equal(
                stats.wasserstein_distance([1, 2, np.inf], [np.inf, 1]),
                np.nan)


class TestEnergyDistance(object):
    """ Tests for energy_distance() output values.
    """

    def test_simple(self):
        # For basic distributions, the value of the energy distance is
        # straightforward.
        assert_almost_equal(
            stats.energy_distance([0, 1], [0], [1, 1], [1]),
            np.sqrt(2) * .5)
        assert_almost_equal(stats.energy_distance(
            [0, 1], [0], [3, 1], [1]),
            np.sqrt(2) * .25)
        assert_almost_equal(stats.energy_distance(
            [0, 2], [0], [1, 1], [1]),
            2 * .5)
        assert_almost_equal(
            stats.energy_distance([0, 1, 2], [1, 2, 3]),
            np.sqrt(2) * (3*(1./3**2))**.5)

    def test_same_distribution(self):
        # Any distribution moved to itself should have a energy distance of
        # zero.
        assert_equal(stats.energy_distance([1, 2, 3], [2, 1, 3]), 0)
        assert_equal(
            stats.energy_distance([1, 1, 1, 4], [4, 1], [1, 1, 1, 1], [1, 3]),
            0)

    def test_shift(self):
        # If a single-point distribution is shifted by x, then the energy
        # distance should be sqrt(2) * sqrt(x).
        assert_almost_equal(stats.energy_distance([0], [1]), np.sqrt(2))
        assert_almost_equal(
            stats.energy_distance([-5], [5]),
            np.sqrt(2) * 10**.5)

    def test_combine_weights(self):
        # Assigning a weight w to a value is equivalent to including that value
        # w times in the value array with weight of 1.
        assert_almost_equal(
            stats.energy_distance([0, 0, 1, 1, 1, 1, 5], [0, 3, 3, 3, 3, 4, 4],
                                  [1, 1, 1, 1, 1, 1, 1], [1, 1, 1, 1, 1, 1, 1]),
            stats.energy_distance([5, 0, 1], [0, 4, 3], [1, 2, 4], [1, 2, 4]))

    def test_zero_weight(self):
        # Values with zero weight have no impact on the energy distance.
        assert_almost_equal(
            stats.energy_distance([1, 2, 100000], [1, 1], [1, 1, 0], [1, 1]),
            stats.energy_distance([1, 2], [1, 1], [1, 1], [1, 1]))

    def test_inf_values(self):
        # Inf values can lead to an inf distance or trigger a RuntimeWarning
        # (and return NaN) if the distance is undefined.
        assert_equal(stats.energy_distance([1, 2, np.inf], [1, 1]), np.inf)
        assert_equal(
            stats.energy_distance([1, 2, np.inf], [-np.inf, 1]),
            np.inf)
        assert_equal(
            stats.energy_distance([1, -np.inf, np.inf], [1, 1]),
            np.inf)
        with suppress_warnings() as sup:
            sup.record(RuntimeWarning, "invalid value*")
            assert_equal(
                stats.energy_distance([1, 2, np.inf], [np.inf, 1]),
                np.nan)


class TestBrunnerMunzel(object):
    # Data from (Lumley, 1996)
    X = [1, 2, 1, 1, 1, 1, 1, 1, 1, 1, 2, 4, 1, 1]
    Y = [3, 3, 4, 3, 1, 2, 3, 1, 1, 5, 4]
    significant = 13

    def test_brunnermunzel_one_sided(self):
        # Results are compared with R's lawstat package.
        u1, p1 = stats.brunnermunzel(self.X, self.Y, alternative='less')
        u2, p2 = stats.brunnermunzel(self.Y, self.X, alternative='greater')
        u3, p3 = stats.brunnermunzel(self.X, self.Y, alternative='greater')
        u4, p4 = stats.brunnermunzel(self.Y, self.X, alternative='less')

        assert_approx_equal(p1, p2, significant=self.significant)
        assert_approx_equal(p3, p4, significant=self.significant)
        assert_(p1 != p3)
        assert_approx_equal(u1, 3.1374674823029505,
                            significant=self.significant)
        assert_approx_equal(u2, -3.1374674823029505,
                            significant=self.significant)
        assert_approx_equal(u3, 3.1374674823029505,
                            significant=self.significant)
        assert_approx_equal(u4, -3.1374674823029505,
                            significant=self.significant)
        assert_approx_equal(p1, 0.0028931043330757342,
                            significant=self.significant)
        assert_approx_equal(p3, 0.99710689566692423,
                            significant=self.significant)

    def test_brunnermunzel_two_sided(self):
        # Results are compared with R's lawstat package.
        u1, p1 = stats.brunnermunzel(self.X, self.Y, alternative='two-sided')
        u2, p2 = stats.brunnermunzel(self.Y, self.X, alternative='two-sided')

        assert_approx_equal(p1, p2, significant=self.significant)
        assert_approx_equal(u1, 3.1374674823029505,
                            significant=self.significant)
        assert_approx_equal(u2, -3.1374674823029505,
                            significant=self.significant)
        assert_approx_equal(p1, 0.0057862086661515377,
                            significant=self.significant)

    def test_brunnermunzel_default(self):
        # The default value for alternative is two-sided
        u1, p1 = stats.brunnermunzel(self.X, self.Y)
        u2, p2 = stats.brunnermunzel(self.Y, self.X)

        assert_approx_equal(p1, p2, significant=self.significant)
        assert_approx_equal(u1, 3.1374674823029505,
                            significant=self.significant)
        assert_approx_equal(u2, -3.1374674823029505,
                            significant=self.significant)
        assert_approx_equal(p1, 0.0057862086661515377,
                            significant=self.significant)

    def test_brunnermunzel_alternative_error(self):
        alternative = "error"
        distribution = "t"
        nan_policy = "propagate"
        assert_(alternative not in ["two-sided", "greater", "less"])
        assert_raises(ValueError,
                      stats.brunnermunzel,
                      self.X,
                      self.Y,
                      alternative,
                      distribution,
                      nan_policy)

    def test_brunnermunzel_distribution_norm(self):
        u1, p1 = stats.brunnermunzel(self.X, self.Y, distribution="normal")
        u2, p2 = stats.brunnermunzel(self.Y, self.X, distribution="normal")
        assert_approx_equal(p1, p2, significant=self.significant)
        assert_approx_equal(u1, 3.1374674823029505,
                            significant=self.significant)
        assert_approx_equal(u2, -3.1374674823029505,
                            significant=self.significant)
        assert_approx_equal(p1, 0.0017041417600383024,
                            significant=self.significant)

    def test_brunnermunzel_distribution_error(self):
        alternative = "two-sided"
        distribution = "error"
        nan_policy = "propagate"
        assert_(alternative not in ["t", "normal"])
        assert_raises(ValueError,
                      stats.brunnermunzel,
                      self.X,
                      self.Y,
                      alternative,
                      distribution,
                      nan_policy)

    def test_brunnermunzel_empty_imput(self):
        u1, p1 = stats.brunnermunzel(self.X, [])
        u2, p2 = stats.brunnermunzel([], self.Y)
        u3, p3 = stats.brunnermunzel([], [])

        assert_equal(u1, np.nan)
        assert_equal(p1, np.nan)
        assert_equal(u2, np.nan)
        assert_equal(p2, np.nan)
        assert_equal(u3, np.nan)
        assert_equal(p3, np.nan)

    def test_brunnermunzel_nan_input_propagate(self):
        X = [1, 2, 1, 1, 1, 1, 1, 1, 1, 1, 2, 4, 1, 1, np.nan]
        Y = [3, 3, 4, 3, 1, 2, 3, 1, 1, 5, 4]
        u1, p1 = stats.brunnermunzel(X, Y, nan_policy="propagate")
        u2, p2 = stats.brunnermunzel(Y, X, nan_policy="propagate")

        assert_equal(u1, np.nan)
        assert_equal(p1, np.nan)
        assert_equal(u2, np.nan)
        assert_equal(p2, np.nan)

    def test_brunnermunzel_nan_input_raise(self):
        X = [1, 2, 1, 1, 1, 1, 1, 1, 1, 1, 2, 4, 1, 1, np.nan]
        Y = [3, 3, 4, 3, 1, 2, 3, 1, 1, 5, 4]
        alternative = "two-sided"
        distribution = "t"
        nan_policy = "raise"

        assert_raises(ValueError,
                      stats.brunnermunzel,
                      X,
                      Y,
                      alternative,
                      distribution,
                      nan_policy)
        assert_raises(ValueError,
                      stats.brunnermunzel,
                      Y,
                      X,
                      alternative,
                      distribution,
                      nan_policy)

    def test_brunnermunzel_nan_input_omit(self):
        X = [1, 2, 1, 1, 1, 1, 1, 1, 1, 1, 2, 4, 1, 1, np.nan]
        Y = [3, 3, 4, 3, 1, 2, 3, 1, 1, 5, 4]
        u1, p1 = stats.brunnermunzel(X, Y, nan_policy="omit")
        u2, p2 = stats.brunnermunzel(Y, X, nan_policy="omit")

        assert_approx_equal(p1, p2, significant=self.significant)
        assert_approx_equal(u1, 3.1374674823029505,
                            significant=self.significant)
        assert_approx_equal(u2, -3.1374674823029505,
                            significant=self.significant)
        assert_approx_equal(p1, 0.0057862086661515377,
                            significant=self.significant)


class TestRatioUniforms(object):
    """ Tests for rvs_ratio_uniforms.
    """

    def test_rv_generation(self):
        # use KS test to check distribution of rvs
        # normal distribution
        f = stats.norm.pdf
        v_bound = np.sqrt(f(np.sqrt(2))) * np.sqrt(2)
        umax, vmin, vmax = np.sqrt(f(0)), -v_bound, v_bound
        rvs = stats.rvs_ratio_uniforms(f, umax, vmin, vmax, size=2500,
                                       random_state=12345)
        assert_equal(stats.kstest(rvs, 'norm')[1] > 0.25, True)

        # exponential distribution
        rvs = stats.rvs_ratio_uniforms(lambda x: np.exp(-x), umax=1,
                                       vmin=0, vmax=2*np.exp(-1),
                                       size=1000, random_state=12345)
        assert_equal(stats.kstest(rvs, 'expon')[1] > 0.25, True)

    def test_shape(self):
        # test shape of return value depending on size parameter
        f = stats.norm.pdf
        v_bound = np.sqrt(f(np.sqrt(2))) * np.sqrt(2)
        umax, vmin, vmax = np.sqrt(f(0)), -v_bound, v_bound

        r1 = stats.rvs_ratio_uniforms(f, umax, vmin, vmax, size=3,
                                      random_state=1234)
        r2 = stats.rvs_ratio_uniforms(f, umax, vmin, vmax, size=(3,),
                                      random_state=1234)
        r3 = stats.rvs_ratio_uniforms(f, umax, vmin, vmax, size=(3, 1),
                                      random_state=1234)
        assert_equal(r1, r2)
        assert_equal(r2, r3.flatten())
        assert_equal(r1.shape, (3,))
        assert_equal(r3.shape, (3, 1))

        r4 = stats.rvs_ratio_uniforms(f, umax, vmin, vmax, size=(3, 3, 3),
                                      random_state=12)
        r5 = stats.rvs_ratio_uniforms(f, umax, vmin, vmax, size=27,
                                      random_state=12)
        assert_equal(r4.flatten(), r5)
        assert_equal(r4.shape, (3, 3, 3))

        r6 = stats.rvs_ratio_uniforms(f, umax, vmin, vmax, random_state=1234)
        r7 = stats.rvs_ratio_uniforms(f, umax, vmin, vmax, size=1,
                                      random_state=1234)
        r8 = stats.rvs_ratio_uniforms(f, umax, vmin, vmax, size=(1, ),
                                      random_state=1234)
        assert_equal(r6, r7)
        assert_equal(r7, r8)

    def test_random_state(self):
        f = stats.norm.pdf
        v_bound = np.sqrt(f(np.sqrt(2))) * np.sqrt(2)
        umax, vmin, vmax = np.sqrt(f(0)), -v_bound, v_bound
        np.random.seed(1234)
        r1 = stats.rvs_ratio_uniforms(f, umax, vmin, vmax, size=(3, 4))
        r2 = stats.rvs_ratio_uniforms(f, umax, vmin, vmax, size=(3, 4),
                                      random_state=1234)
        assert_equal(r1, r2)

    def test_exceptions(self):
        f = stats.norm.pdf
        # need vmin < vmax
        assert_raises(ValueError,
                      stats.rvs_ratio_uniforms, pdf=f, umax=1, vmin=3, vmax=1)
        assert_raises(ValueError,
                      stats.rvs_ratio_uniforms, pdf=f, umax=1, vmin=1, vmax=1)
        # need umax > 0
        assert_raises(ValueError,
                      stats.rvs_ratio_uniforms, pdf=f, umax=-1, vmin=1, vmax=1)
        assert_raises(ValueError,
                      stats.rvs_ratio_uniforms, pdf=f, umax=0, vmin=1, vmax=1)


class TestMGCErrorWarnings(object):
    """ Tests errors and warnings derived from MGC.
    """
    def test_error_notndarray(self):
        # raises error if x or y is not a ndarray
        x = np.arange(20)
        y = [5] * 20
        assert_raises(ValueError, stats.multiscale_graphcorr, x, y)
        assert_raises(ValueError, stats.multiscale_graphcorr, y, x)

    def test_error_shape(self):
        # raises error if number of samples different (n)
        x = np.arange(100).reshape(25, 4)
        y = x.reshape(10, 10)
        assert_raises(ValueError, stats.multiscale_graphcorr, x, y)

    def test_error_lowsamples(self):
        # raises error if samples are low (< 3)
        x = np.arange(3)
        y = np.arange(3)
        assert_raises(ValueError, stats.multiscale_graphcorr, x, y)

    def test_error_nans(self):
        # raises error if inputs contain NaNs
        x = np.arange(20, dtype=float)
        x[0] = np.nan
        assert_raises(ValueError, stats.multiscale_graphcorr, x, x)

        y = np.arange(20)
        assert_raises(ValueError, stats.multiscale_graphcorr, x, y)

    def test_error_wrongdisttype(self):
        # raises error if metric is not a function
        x = np.arange(20)
        compute_distance = 0
        assert_raises(ValueError, stats.multiscale_graphcorr, x, x,
                      compute_distance=compute_distance)

    @pytest.mark.parametrize("reps", [
        -1,    # reps is negative
        '1',   # reps is not integer
    ])
    def test_error_reps(self, reps):
        # raises error if reps is negative
        x = np.arange(20)
        assert_raises(ValueError, stats.multiscale_graphcorr, x, x, reps=reps)

    def test_warns_reps(self):
        # raises warning when reps is less than 1000
        x = np.arange(20)
        reps = 100
        assert_warns(RuntimeWarning, stats.multiscale_graphcorr, x, x, reps=reps)

    def test_error_infty(self):
        # raises error if input contains infinities
        x = np.arange(20)
        y = np.ones(20) * np.inf
        assert_raises(ValueError, stats.multiscale_graphcorr, x, y)


class TestMGCStat(object):
    """ Test validity of MGC test statistic
    """
    def _simulations(self, samps=100, dims=1, sim_type=""):
        # linear simulation
        if sim_type == "linear":
            x = np.random.uniform(-1, 1, size=(samps, 1))
            y = x + 0.3 * np.random.random_sample(size=(x.size, 1))

        # spiral simulation
        elif sim_type == "nonlinear":
            unif = np.array(np.random.uniform(0, 5, size=(samps, 1)))
            x = unif * np.cos(np.pi * unif)
            y = unif * np.sin(np.pi * unif) + (0.4
                * np.random.random_sample(size=(x.size, 1)))

        # independence (tests type I simulation)
        elif sim_type == "independence":
            u = np.random.normal(0, 1, size=(samps, 1))
            v = np.random.normal(0, 1, size=(samps, 1))
            u_2 = np.random.binomial(1, p=0.5, size=(samps, 1))
            v_2 = np.random.binomial(1, p=0.5, size=(samps, 1))
            x = u/3 + 2*u_2 - 1
            y = v/3 + 2*v_2 - 1

        # raises error if not approved sim_type
        else:
            raise ValueError("sim_type must be linear, nonlinear, or "
                             "independence")

        # add dimensions of noise for higher dimensions
        if dims > 1:
            dims_noise = np.random.normal(0, 1, size=(samps, dims-1))
            x = np.concatenate((x, dims_noise), axis=1)

        return x, y

    @pytest.mark.slow
    @pytest.mark.parametrize("sim_type, obs_stat, obs_pvalue", [
        ("linear", 0.97, 1/1000),           # test linear simulation
        ("nonlinear", 0.163, 1/1000),       # test spiral simulation
        ("independence", -0.0094, 0.78)     # test independence simulation
    ])
    def test_oned(self, sim_type, obs_stat, obs_pvalue):
        np.random.seed(12345678)

        # generate x and y
        x, y = self._simulations(samps=100, dims=1, sim_type=sim_type)

        # test stat and pvalue
        stat, pvalue, _ = stats.multiscale_graphcorr(x, y)
        assert_approx_equal(stat, obs_stat, significant=1)
        assert_approx_equal(pvalue, obs_pvalue, significant=1)

    @pytest.mark.slow
    @pytest.mark.parametrize("sim_type, obs_stat, obs_pvalue", [
        ("linear", 0.184, 1/1000),           # test linear simulation
        ("nonlinear", 0.0190, 0.117),        # test spiral simulation
    ])
    def test_fived(self, sim_type, obs_stat, obs_pvalue):
        np.random.seed(12345678)

        # generate x and y
        x, y = self._simulations(samps=100, dims=5, sim_type=sim_type)

        # test stat and pvalue
        stat, pvalue, _ = stats.multiscale_graphcorr(x, y)
        assert_approx_equal(stat, obs_stat, significant=1)
        assert_approx_equal(pvalue, obs_pvalue, significant=1)

    @pytest.mark.slow
    def test_twosamp(self):
        np.random.seed(12345678)

        # generate x and y
        x = np.random.binomial(100, 0.5, size=(100, 5))
        y = np.random.normal(0, 1, size=(80, 5))

        # test stat and pvalue
        stat, pvalue, _ = stats.multiscale_graphcorr(x, y)
        assert_approx_equal(stat, 1.0, significant=1)
        assert_approx_equal(pvalue, 0.001, significant=1)

        # generate x and y
        y = np.random.normal(0, 1, size=(100, 5))

        # test stat and pvalue
        stat, pvalue, _ = stats.multiscale_graphcorr(x, y, is_twosamp=True)
        assert_approx_equal(stat, 1.0, significant=1)
        assert_approx_equal(pvalue, 0.001, significant=1)

    @pytest.mark.slow
    def test_workers(self):
        np.random.seed(12345678)

        # generate x and y
        x, y = self._simulations(samps=100, dims=1, sim_type="linear")

        # test stat and pvalue
        stat, pvalue, _ = stats.multiscale_graphcorr(x, y, workers=2)
        assert_approx_equal(stat, 0.97, significant=1)
        assert_approx_equal(pvalue, 0.001, significant=1)

    @pytest.mark.slow
    def test_random_state(self):
        # generate x and y
        x, y = self._simulations(samps=100, dims=1, sim_type="linear")

        # test stat and pvalue
        stat, pvalue, _ = stats.multiscale_graphcorr(x, y, random_state=1)
        assert_approx_equal(stat, 0.97, significant=1)
        assert_approx_equal(pvalue, 0.001, significant=1)

    @pytest.mark.slow
    def test_dist_perm(self):
        np.random.seed(12345678)
        # generate x and y
        x, y = self._simulations(samps=100, dims=1, sim_type="nonlinear")
        distx = cdist(x, x, metric="euclidean")
        disty = cdist(y, y, metric="euclidean")

        stat_dist, pvalue_dist, _ = stats.multiscale_graphcorr(distx, disty,
                                                               compute_distance=None,
                                                               random_state=1)
        assert_approx_equal(stat_dist, 0.163, significant=1)
        assert_approx_equal(pvalue_dist, 0.001, significant=1)<|MERGE_RESOLUTION|>--- conflicted
+++ resolved
@@ -1260,8 +1260,6 @@
     stats.weightedtau([np.nan], [52])
 
 
-<<<<<<< HEAD
-=======
 def test_kendall_tau_large():
     n = 172
     x = np.arange(n)
@@ -1283,7 +1281,6 @@
     assert_equal(pval, 0.0)
 
 
->>>>>>> 97c42a65
 def test_weightedtau_vs_quadratic():
     # Trivial quadratic implementation, all parameters mandatory
     def wkq(x, y, rank, weigher, add):
