"""
Unit tests for optimization routines from optimize.py

Authors:
   Ed Schofield, Nov 2005
   Andrew Straw, April 2008

To run it in its simplest form::
  nosetests test_optimize.py

"""
from __future__ import division, print_function, absolute_import

import itertools
import multiprocessing
import numpy as np
from numpy.testing import (assert_allclose, assert_equal,
                           assert_,
                           assert_almost_equal, assert_warns,
                           assert_array_less)
import pytest
from pytest import raises as assert_raises

from scipy._lib._numpy_compat import suppress_warnings
from scipy import optimize
from scipy.optimize._minimize import MINIMIZE_METHODS


def test_check_grad():
    # Verify if check_grad is able to estimate the derivative of the
    # logistic function.

    def logit(x):
        return 1 / (1 + np.exp(-x))

    def der_logit(x):
        return np.exp(-x) / (1 + np.exp(-x))**2

    x0 = np.array([1.5])

    r = optimize.check_grad(logit, der_logit, x0)
    assert_almost_equal(r, 0)

    r = optimize.check_grad(logit, der_logit, x0, epsilon=1e-6)
    assert_almost_equal(r, 0)

    # Check if the epsilon parameter is being considered.
    r = abs(optimize.check_grad(logit, der_logit, x0, epsilon=1e-1) - 0)
    assert_(r > 1e-7)


class CheckOptimize(object):
    """ Base test case for a simple constrained entropy maximization problem
    (the machine translation example of Berger et al in
    Computational Linguistics, vol 22, num 1, pp 39--72, 1996.)
    """

    def setup_method(self):
        self.F = np.array([[1, 1, 1],
                           [1, 1, 0],
                           [1, 0, 1],
                           [1, 0, 0],
                           [1, 0, 0]])
        self.K = np.array([1., 0.3, 0.5])
        self.startparams = np.zeros(3, np.float64)
        self.solution = np.array([0., -0.524869316, 0.487525860])
        self.maxiter = 1000
        self.funccalls = 0
        self.gradcalls = 0
        self.trace = []

    def func(self, x):
        self.funccalls += 1
        if self.funccalls > 6000:
            raise RuntimeError("too many iterations in optimization routine")
        log_pdot = np.dot(self.F, x)
        logZ = np.log(sum(np.exp(log_pdot)))
        f = logZ - np.dot(self.K, x)
        self.trace.append(x)
        return f

    def grad(self, x):
        self.gradcalls += 1
        log_pdot = np.dot(self.F, x)
        logZ = np.log(sum(np.exp(log_pdot)))
        p = np.exp(log_pdot - logZ)
        return np.dot(self.F.transpose(), p) - self.K

    def hess(self, x):
        log_pdot = np.dot(self.F, x)
        logZ = np.log(sum(np.exp(log_pdot)))
        p = np.exp(log_pdot - logZ)
        return np.dot(self.F.T,
                      np.dot(np.diag(p), self.F - np.dot(self.F.T, p)))

    def hessp(self, x, p):
        return np.dot(self.hess(x), p)


class CheckOptimizeParameterized(CheckOptimize):

    def test_cg(self):
        # conjugate gradient optimization routine
        if self.use_wrapper:
            opts = {'maxiter': self.maxiter, 'disp': self.disp,
                    'return_all': False}
            res = optimize.minimize(self.func, self.startparams, args=(),
                                    method='CG', jac=self.grad,
                                    options=opts)
            params, fopt, func_calls, grad_calls, warnflag = \
                res['x'], res['fun'], res['nfev'], res['njev'], res['status']
        else:
            retval = optimize.fmin_cg(self.func, self.startparams,
                                      self.grad, (), maxiter=self.maxiter,
                                      full_output=True, disp=self.disp,
                                      retall=False)
            (params, fopt, func_calls, grad_calls, warnflag) = retval

        assert_allclose(self.func(params), self.func(self.solution),
                        atol=1e-6)

        # Ensure that function call counts are 'known good'; these are from
        # SciPy 0.7.0. Don't allow them to increase.
        assert_(self.funccalls == 9, self.funccalls)
        assert_(self.gradcalls == 7, self.gradcalls)

        # Ensure that the function behaves the same; this is from SciPy 0.7.0
        assert_allclose(self.trace[2:4],
                        [[0, -0.5, 0.5],
                         [0, -5.05700028e-01, 4.95985862e-01]],
                        atol=1e-14, rtol=1e-7)

    def test_cg_cornercase(self):
        def f(r):
            return 2.5 * (1 - np.exp(-1.5*(r - 0.5)))**2

        # Check several initial guesses. (Too far away from the
        # minimum, the function ends up in the flat region of exp.)
        for x0 in np.linspace(-0.75, 3, 71):
            sol = optimize.minimize(f, [x0], method='CG')
            assert_(sol.success)
            assert_allclose(sol.x, [0.5], rtol=1e-5)

    def test_bfgs(self):
        # Broyden-Fletcher-Goldfarb-Shanno optimization routine
        if self.use_wrapper:
            opts = {'maxiter': self.maxiter, 'disp': self.disp,
                    'return_all': False}
            res = optimize.minimize(self.func, self.startparams,
                                    jac=self.grad, method='BFGS', args=(),
                                    options=opts)

            params, fopt, gopt, Hopt, func_calls, grad_calls, warnflag = (
                    res['x'], res['fun'], res['jac'], res['hess_inv'],
                    res['nfev'], res['njev'], res['status'])
        else:
            retval = optimize.fmin_bfgs(self.func, self.startparams, self.grad,
                                        args=(), maxiter=self.maxiter,
                                        full_output=True, disp=self.disp,
                                        retall=False)
            (params, fopt, gopt, Hopt,
             func_calls, grad_calls, warnflag) = retval

        assert_allclose(self.func(params), self.func(self.solution),
                        atol=1e-6)

        # Ensure that function call counts are 'known good'; these are from
        # SciPy 0.7.0. Don't allow them to increase.
        assert_(self.funccalls == 10, self.funccalls)
        assert_(self.gradcalls == 8, self.gradcalls)

        # Ensure that the function behaves the same; this is from SciPy 0.7.0
        assert_allclose(self.trace[6:8],
                        [[0, -5.25060743e-01, 4.87748473e-01],
                         [0, -5.24885582e-01, 4.87530347e-01]],
                        atol=1e-14, rtol=1e-7)

    def test_bfgs_infinite(self):
        # Test corner case where -Inf is the minimum.  See gh-2019.
        func = lambda x: -np.e**-x
        fprime = lambda x: -func(x)
        x0 = [0]
        olderr = np.seterr(over='ignore')
        try:
            if self.use_wrapper:
                opts = {'disp': self.disp}
                x = optimize.minimize(func, x0, jac=fprime, method='BFGS',
                                      args=(), options=opts)['x']
            else:
                x = optimize.fmin_bfgs(func, x0, fprime, disp=self.disp)
            assert_(not np.isfinite(func(x)))
        finally:
            np.seterr(**olderr)

    def test_powell(self):
        # Powell (direction set) optimization routine
        if self.use_wrapper:
            opts = {'maxiter': self.maxiter, 'disp': self.disp,
                    'return_all': False}
            res = optimize.minimize(self.func, self.startparams, args=(),
                                    method='Powell', options=opts)
            params, fopt, direc, numiter, func_calls, warnflag = (
                    res['x'], res['fun'], res['direc'], res['nit'],
                    res['nfev'], res['status'])
        else:
            retval = optimize.fmin_powell(self.func, self.startparams,
                                          args=(), maxiter=self.maxiter,
                                          full_output=True, disp=self.disp,
                                          retall=False)
            (params, fopt, direc, numiter, func_calls, warnflag) = retval

        assert_allclose(self.func(params), self.func(self.solution),
                        atol=1e-6)

        # Ensure that function call counts are 'known good'; these are from
        # SciPy 0.7.0. Don't allow them to increase.
        #
        # However, some leeway must be added: the exact evaluation
        # count is sensitive to numerical error, and floating-point
        # computations are not bit-for-bit reproducible across
        # machines, and when using e.g., MKL, data alignment
        # etc., affect the rounding error.
        #
        assert_(self.funccalls <= 116 + 20, self.funccalls)
        assert_(self.gradcalls == 0, self.gradcalls)

        # Ensure that the function behaves the same; this is from SciPy 0.7.0
        assert_allclose(self.trace[34:39],
                        [[0.72949016, -0.44156936, 0.47100962],
                         [0.72949016, -0.44156936, 0.48052496],
                         [1.45898031, -0.88313872, 0.95153458],
                         [0.72949016, -0.44156936, 0.47576729],
                         [1.72949016, -0.44156936, 0.47576729]],
                        atol=1e-14, rtol=1e-7)

    def test_neldermead(self):
        # Nelder-Mead simplex algorithm
        if self.use_wrapper:
            opts = {'maxiter': self.maxiter, 'disp': self.disp,
                    'return_all': False}
            res = optimize.minimize(self.func, self.startparams, args=(),
                                    method='Nelder-mead', options=opts)
            params, fopt, numiter, func_calls, warnflag = (
                    res['x'], res['fun'], res['nit'], res['nfev'],
                    res['status'])
        else:
            retval = optimize.fmin(self.func, self.startparams,
                                   args=(), maxiter=self.maxiter,
                                   full_output=True, disp=self.disp,
                                   retall=False)
            (params, fopt, numiter, func_calls, warnflag) = retval

        assert_allclose(self.func(params), self.func(self.solution),
                        atol=1e-6)

        # Ensure that function call counts are 'known good'; these are from
        # SciPy 0.7.0. Don't allow them to increase.
        assert_(self.funccalls == 167, self.funccalls)
        assert_(self.gradcalls == 0, self.gradcalls)

        # Ensure that the function behaves the same; this is from SciPy 0.7.0
        assert_allclose(self.trace[76:78],
                        [[0.1928968, -0.62780447, 0.35166118],
                         [0.19572515, -0.63648426, 0.35838135]],
                        atol=1e-14, rtol=1e-7)

    def test_neldermead_initial_simplex(self):
        # Nelder-Mead simplex algorithm
        simplex = np.zeros((4, 3))
        simplex[...] = self.startparams
        for j in range(3):
            simplex[j+1, j] += 0.1

        if self.use_wrapper:
            opts = {'maxiter': self.maxiter, 'disp': False,
                    'return_all': True, 'initial_simplex': simplex}
            res = optimize.minimize(self.func, self.startparams, args=(),
                                    method='Nelder-mead', options=opts)
            params, fopt, numiter, func_calls, warnflag = (res['x'],
                                                           res['fun'],
                                                           res['nit'],
                                                           res['nfev'],
                                                           res['status'])
            assert_allclose(res['allvecs'][0], simplex[0])
        else:
            retval = optimize.fmin(self.func, self.startparams,
                                   args=(), maxiter=self.maxiter,
                                   full_output=True, disp=False, retall=False,
                                   initial_simplex=simplex)

            (params, fopt, numiter, func_calls, warnflag) = retval

        assert_allclose(self.func(params), self.func(self.solution),
                        atol=1e-6)

        # Ensure that function call counts are 'known good'; these are from
        # SciPy 0.17.0. Don't allow them to increase.
        assert_(self.funccalls == 100, self.funccalls)
        assert_(self.gradcalls == 0, self.gradcalls)

        # Ensure that the function behaves the same; this is from SciPy 0.15.0
        assert_allclose(self.trace[50:52],
                        [[0.14687474, -0.5103282, 0.48252111],
                         [0.14474003, -0.5282084, 0.48743951]],
                        atol=1e-14, rtol=1e-7)

    def test_neldermead_initial_simplex_bad(self):
        # Check it fails with a bad simplices
        bad_simplices = []

        simplex = np.zeros((3, 2))
        simplex[...] = self.startparams[:2]
        for j in range(2):
            simplex[j+1, j] += 0.1
        bad_simplices.append(simplex)

        simplex = np.zeros((3, 3))
        bad_simplices.append(simplex)

        for simplex in bad_simplices:
            if self.use_wrapper:
                opts = {'maxiter': self.maxiter, 'disp': False,
                        'return_all': False, 'initial_simplex': simplex}
                assert_raises(ValueError,
                              optimize.minimize,
                              self.func,
                              self.startparams,
                              args=(),
                              method='Nelder-mead',
                              options=opts)
            else:
                assert_raises(ValueError, optimize.fmin,
                              self.func, self.startparams,
                              args=(), maxiter=self.maxiter,
                              full_output=True, disp=False, retall=False,
                              initial_simplex=simplex)

    def test_ncg_negative_maxiter(self):
        # Regression test for gh-8241
        opts = {'maxiter': -1}
        result = optimize.minimize(self.func, self.startparams,
                                   method='Newton-CG', jac=self.grad,
                                   args=(), options=opts)
        assert_(result.status == 1)

    def test_ncg(self):
        # line-search Newton conjugate gradient optimization routine
        if self.use_wrapper:
            opts = {'maxiter': self.maxiter, 'disp': self.disp,
                    'return_all': False}
            retval = optimize.minimize(self.func, self.startparams,
                                       method='Newton-CG', jac=self.grad,
                                       args=(), options=opts)['x']
        else:
            retval = optimize.fmin_ncg(self.func, self.startparams, self.grad,
                                       args=(), maxiter=self.maxiter,
                                       full_output=False, disp=self.disp,
                                       retall=False)

        params = retval

        assert_allclose(self.func(params), self.func(self.solution),
                        atol=1e-6)

        # Ensure that function call counts are 'known good'; these are from
        # SciPy 0.7.0. Don't allow them to increase.
        assert_(self.funccalls == 7, self.funccalls)
        assert_(self.gradcalls <= 22, self.gradcalls)  # 0.13.0
        # assert_(self.gradcalls <= 18, self.gradcalls) # 0.9.0
        # assert_(self.gradcalls == 18, self.gradcalls) # 0.8.0
        # assert_(self.gradcalls == 22, self.gradcalls) # 0.7.0

        # Ensure that the function behaves the same; this is from SciPy 0.7.0
        assert_allclose(self.trace[3:5],
                        [[-4.35700753e-07, -5.24869435e-01, 4.87527480e-01],
                         [-4.35700753e-07, -5.24869401e-01, 4.87527774e-01]],
                        atol=1e-6, rtol=1e-7)

    def test_ncg_hess(self):
        # Newton conjugate gradient with Hessian
        if self.use_wrapper:
            opts = {'maxiter': self.maxiter, 'disp': self.disp,
                    'return_all': False}
            retval = optimize.minimize(self.func, self.startparams,
                                       method='Newton-CG', jac=self.grad,
                                       hess=self.hess,
                                       args=(), options=opts)['x']
        else:
            retval = optimize.fmin_ncg(self.func, self.startparams, self.grad,
                                       fhess=self.hess,
                                       args=(), maxiter=self.maxiter,
                                       full_output=False, disp=self.disp,
                                       retall=False)

        params = retval

        assert_allclose(self.func(params), self.func(self.solution),
                        atol=1e-6)

        # Ensure that function call counts are 'known good'; these are from
        # SciPy 0.7.0. Don't allow them to increase.
        assert_(self.funccalls == 7, self.funccalls)
        assert_(self.gradcalls <= 18, self.gradcalls)  # 0.9.0
        # assert_(self.gradcalls == 18, self.gradcalls) # 0.8.0
        # assert_(self.gradcalls == 22, self.gradcalls) # 0.7.0

        # Ensure that the function behaves the same; this is from SciPy 0.7.0
        assert_allclose(self.trace[3:5],
                        [[-4.35700753e-07, -5.24869435e-01, 4.87527480e-01],
                         [-4.35700753e-07, -5.24869401e-01, 4.87527774e-01]],
                        atol=1e-6, rtol=1e-7)

    def test_ncg_hessp(self):
        # Newton conjugate gradient with Hessian times a vector p.
        if self.use_wrapper:
            opts = {'maxiter': self.maxiter, 'disp': self.disp,
                    'return_all': False}
            retval = optimize.minimize(self.func, self.startparams,
                                       method='Newton-CG', jac=self.grad,
                                       hessp=self.hessp,
                                       args=(), options=opts)['x']
        else:
            retval = optimize.fmin_ncg(self.func, self.startparams, self.grad,
                                       fhess_p=self.hessp,
                                       args=(), maxiter=self.maxiter,
                                       full_output=False, disp=self.disp,
                                       retall=False)

        params = retval

        assert_allclose(self.func(params), self.func(self.solution),
                        atol=1e-6)

        # Ensure that function call counts are 'known good'; these are from
        # SciPy 0.7.0. Don't allow them to increase.
        assert_(self.funccalls == 7, self.funccalls)
        assert_(self.gradcalls <= 18, self.gradcalls)  # 0.9.0
        # assert_(self.gradcalls == 18, self.gradcalls) # 0.8.0
        # assert_(self.gradcalls == 22, self.gradcalls) # 0.7.0

        # Ensure that the function behaves the same; this is from SciPy 0.7.0
        assert_allclose(self.trace[3:5],
                        [[-4.35700753e-07, -5.24869435e-01, 4.87527480e-01],
                         [-4.35700753e-07, -5.24869401e-01, 4.87527774e-01]],
                        atol=1e-6, rtol=1e-7)


def test_obj_func_returns_scalar():
    match = ("The user-provided "
             "objective function must "
             "return a scalar value.")
    with assert_raises(ValueError, match=match):
        optimize.minimize(lambda x: x, np.array([1, 1]))


def test_neldermead_xatol_fatol():
    # gh4484
    # test we can call with fatol, xatol specified
    func = lambda x: x[0]**2 + x[1]**2

    optimize._minimize._minimize_neldermead(func, [1, 1], maxiter=2,
                                            xatol=1e-3, fatol=1e-3)
    assert_warns(DeprecationWarning,
                 optimize._minimize._minimize_neldermead,
                 func, [1, 1], xtol=1e-3, ftol=1e-3, maxiter=2)


def test_neldermead_adaptive():
    func = lambda x: np.sum(x**2)
    p0 = [0.15746215, 0.48087031, 0.44519198, 0.4223638, 0.61505159,
          0.32308456, 0.9692297, 0.4471682, 0.77411992, 0.80441652,
          0.35994957, 0.75487856, 0.99973421, 0.65063887, 0.09626474]

    res = optimize.minimize(func, p0, method='Nelder-Mead')
    assert_equal(res.success, False)

    res = optimize.minimize(func, p0, method='Nelder-Mead',
                            options={'adaptive': True})
    assert_equal(res.success, True)


class TestOptimizeWrapperDisp(CheckOptimizeParameterized):
    use_wrapper = True
    disp = True


class TestOptimizeWrapperNoDisp(CheckOptimizeParameterized):
    use_wrapper = True
    disp = False


class TestOptimizeNoWrapperDisp(CheckOptimizeParameterized):
    use_wrapper = False
    disp = True


class TestOptimizeNoWrapperNoDisp(CheckOptimizeParameterized):
    use_wrapper = False
    disp = False


class TestOptimizeSimple(CheckOptimize):

    def test_bfgs_nan(self):
        # Test corner case where nan is fed to optimizer.  See gh-2067.
        func = lambda x: x
        fprime = lambda x: np.ones_like(x)
        x0 = [np.nan]
        with np.errstate(over='ignore', invalid='ignore'):
            x = optimize.fmin_bfgs(func, x0, fprime, disp=False)
            assert_(np.isnan(func(x)))

    def test_bfgs_nan_return(self):
        # Test corner cases where fun returns NaN. See gh-4793.

        # First case: NaN from first call.
        func = lambda x: np.nan
        with np.errstate(invalid='ignore'):
            result = optimize.minimize(func, 0)

        assert_(np.isnan(result['fun']))
        assert_(result['success'] is False)

        # Second case: NaN from second call.
        func = lambda x: 0 if x == 0 else np.nan
        fprime = lambda x: np.ones_like(x)  # Steer away from zero.
        with np.errstate(invalid='ignore'):
            result = optimize.minimize(func, 0, jac=fprime)

        assert_(np.isnan(result['fun']))
        assert_(result['success'] is False)

    def test_bfgs_numerical_jacobian(self):
        # BFGS with numerical Jacobian and a vector epsilon parameter.
        # define the epsilon parameter using a random vector
        epsilon = np.sqrt(np.spacing(1.)) * np.random.rand(len(self.solution))

        params = optimize.fmin_bfgs(self.func, self.startparams,
                                    epsilon=epsilon, args=(),
                                    maxiter=self.maxiter, disp=False)

        assert_allclose(self.func(params), self.func(self.solution),
                        atol=1e-6)

    def test_bfgs_gh_2169(self):
        def f(x):
            if x < 0:
                return 1.79769313e+308
            else:
                return x + 1./x
        xs = optimize.fmin_bfgs(f, [10.], disp=False)
        assert_allclose(xs, 1.0, rtol=1e-4, atol=1e-4)

    def test_bfgs_double_evaluations(self):
        # check BFGS does not evaluate twice in a row at same point
        def f(x):
            xp = float(x)
            assert xp not in seen
            seen.add(xp)
            return 10*x**2, 20*x

        seen = set()
        optimize.minimize(f, -100, method='bfgs', jac=True, tol=1e-7)

    def test_l_bfgs_b(self):
        # limited-memory bound-constrained BFGS algorithm
        retval = optimize.fmin_l_bfgs_b(self.func, self.startparams,
                                        self.grad, args=(),
                                        maxiter=self.maxiter)

        (params, fopt, d) = retval

        assert_allclose(self.func(params), self.func(self.solution),
                        atol=1e-6)

        # Ensure that function call counts are 'known good'; these are from
        # SciPy 0.7.0. Don't allow them to increase.
        assert_(self.funccalls == 7, self.funccalls)
        assert_(self.gradcalls == 5, self.gradcalls)

        # Ensure that the function behaves the same; this is from SciPy 0.7.0
        assert_allclose(self.trace[3:5],
                        [[0., -0.52489628, 0.48753042],
                         [0., -0.52489628, 0.48753042]],
                        atol=1e-14, rtol=1e-7)

    def test_l_bfgs_b_numjac(self):
        # L-BFGS-B with numerical Jacobian
        retval = optimize.fmin_l_bfgs_b(self.func, self.startparams,
                                        approx_grad=True,
                                        maxiter=self.maxiter)

        (params, fopt, d) = retval

        assert_allclose(self.func(params), self.func(self.solution),
                        atol=1e-6)

    def test_l_bfgs_b_funjac(self):
        # L-BFGS-B with combined objective function and Jacobian
        def fun(x):
            return self.func(x), self.grad(x)

        retval = optimize.fmin_l_bfgs_b(fun, self.startparams,
                                        maxiter=self.maxiter)

        (params, fopt, d) = retval

        assert_allclose(self.func(params), self.func(self.solution),
                        atol=1e-6)

    def test_l_bfgs_b_maxiter(self):
        # gh7854
        # Ensure that not more than maxiters are ever run.
        class Callback(object):
            def __init__(self):
                self.nit = 0
                self.fun = None
                self.x = None

            def __call__(self, x):
                self.x = x
                self.fun = optimize.rosen(x)
                self.nit += 1

        c = Callback()
        res = optimize.minimize(optimize.rosen, [0., 0.], method='l-bfgs-b',
                                callback=c, options={'maxiter': 5})

        assert_equal(res.nit, 5)
        assert_almost_equal(res.x, c.x)
        assert_almost_equal(res.fun, c.fun)
        assert_equal(res.status, 1)
        assert_(res.success is False)
        assert_equal(res.message.decode(),
                     'STOP: TOTAL NO. of ITERATIONS REACHED LIMIT')

    def test_minimize_l_bfgs_b(self):
        # Minimize with L-BFGS-B method
        opts = {'disp': False, 'maxiter': self.maxiter}
        r = optimize.minimize(self.func, self.startparams,
                              method='L-BFGS-B', jac=self.grad,
                              options=opts)
        assert_allclose(self.func(r.x), self.func(self.solution),
                        atol=1e-6)
        # approximate Jacobian
        ra = optimize.minimize(self.func, self.startparams,
                               method='L-BFGS-B', options=opts)
        assert_allclose(self.func(ra.x), self.func(self.solution),
                        atol=1e-6)
        # check that function evaluations in approximate Jacobian are counted
        assert_(ra.nfev > r.nfev)

    def test_minimize_l_bfgs_b_ftol(self):
        # Check that the `ftol` parameter in l_bfgs_b works as expected
        v0 = None
        for tol in [1e-1, 1e-4, 1e-7, 1e-10]:
            opts = {'disp': False, 'maxiter': self.maxiter, 'ftol': tol}
            sol = optimize.minimize(self.func, self.startparams,
                                    method='L-BFGS-B', jac=self.grad,
                                    options=opts)
            v = self.func(sol.x)

            if v0 is None:
                v0 = v
            else:
                assert_(v < v0)

            assert_allclose(v, self.func(self.solution), rtol=tol)

    def test_minimize_l_bfgs_maxls(self):
        # check that the maxls is passed down to the Fortran routine
        sol = optimize.minimize(optimize.rosen, np.array([-1.2, 1.0]),
                                method='L-BFGS-B', jac=optimize.rosen_der,
                                options={'disp': False, 'maxls': 1})
        assert_(not sol.success)

    def test_minimize_l_bfgs_b_maxfun_interruption(self):
        # gh-6162
        f = optimize.rosen
        g = optimize.rosen_der
        values = []
        x0 = np.full(7, 1000)

        def objfun(x):
            value = f(x)
            values.append(value)
            return value

        # Look for an interesting test case.
        # Request a maxfun that stops at a particularly bad function
        # evaluation somewhere between 100 and 300 evaluations.
        low, medium, high = 30, 100, 300
        optimize.fmin_l_bfgs_b(objfun, x0, fprime=g, maxfun=high)
        v, k = max((y, i) for i, y in enumerate(values[medium:]))
        maxfun = medium + k
        # If the minimization strategy is reasonable,
        # the minimize() result should not be worse than the best
        # of the first 30 function evaluations.
        target = min(values[:low])
        xmin, fmin, d = optimize.fmin_l_bfgs_b(f, x0, fprime=g, maxfun=maxfun)
        assert_array_less(fmin, target)

    def test_custom(self):
        # This function comes from the documentation example.
        def custmin(fun, x0, args=(), maxfev=None, stepsize=0.1,
                    maxiter=100, callback=None, **options):
            bestx = x0
            besty = fun(x0)
            funcalls = 1
            niter = 0
            improved = True
            stop = False

            while improved and not stop and niter < maxiter:
                improved = False
                niter += 1
                for dim in range(np.size(x0)):
                    for s in [bestx[dim] - stepsize, bestx[dim] + stepsize]:
                        testx = np.copy(bestx)
                        testx[dim] = s
                        testy = fun(testx, *args)
                        funcalls += 1
                        if testy < besty:
                            besty = testy
                            bestx = testx
                            improved = True
                    if callback is not None:
                        callback(bestx)
                    if maxfev is not None and funcalls >= maxfev:
                        stop = True
                        break

            return optimize.OptimizeResult(fun=besty, x=bestx, nit=niter,
                                           nfev=funcalls, success=(niter > 1))

        x0 = [1.35, 0.9, 0.8, 1.1, 1.2]
        res = optimize.minimize(optimize.rosen, x0, method=custmin,
                                options=dict(stepsize=0.05))
        assert_allclose(res.x, 1.0, rtol=1e-4, atol=1e-4)

    def test_gh10771(self):
        # check that minimize passes bounds and constraints to a custom
        # minimizer without altering them.
        bounds = [(-2, 2), (0, 3)]
        constraints = 'constraints'

        def custmin(fun, x0, **options):
            assert options['bounds'] is bounds
            assert options['constraints'] is constraints
            return optimize.OptimizeResult()

        x0 = [1, 1]
        res = optimize.minimize(optimize.rosen, x0, method=custmin,
                                bounds=bounds, constraints=constraints)

    def test_minimize_tol_parameter(self):
        # Check that the minimize() tol= argument does something
        def func(z):
            x, y = z
            return x**2*y**2 + x**4 + 1

        def dfunc(z):
            x, y = z
            return np.array([2*x*y**2 + 4*x**3, 2*x**2*y])

        for method in ['nelder-mead', 'powell', 'cg', 'bfgs',
                       'newton-cg', 'l-bfgs-b', 'tnc',
                       'cobyla', 'slsqp']:
            if method in ('nelder-mead', 'powell', 'cobyla'):
                jac = None
            else:
                jac = dfunc

            sol1 = optimize.minimize(func, [1, 1], jac=jac, tol=1e-10,
                                     method=method)
            sol2 = optimize.minimize(func, [1, 1], jac=jac, tol=1.0,
                                     method=method)
            assert_(func(sol1.x) < func(sol2.x),
                    "%s: %s vs. %s" % (method, func(sol1.x), func(sol2.x)))

    @pytest.mark.parametrize('method',
                             ['fmin', 'fmin_powell', 'fmin_cg', 'fmin_bfgs',
                              'fmin_ncg', 'fmin_l_bfgs_b', 'fmin_tnc',
                              'fmin_slsqp'] + MINIMIZE_METHODS)
    def test_minimize_callback_copies_array(self, method):
        # Check that arrays passed to callbacks are not modified
        # inplace by the optimizer afterward

        # cobyla doesn't have callback
        if method == 'cobyla':
            return

        if method in ('fmin_tnc', 'fmin_l_bfgs_b'):
            func = lambda x: (optimize.rosen(x), optimize.rosen_der(x))
        else:
            func = optimize.rosen
            jac = optimize.rosen_der
            hess = optimize.rosen_hess

        x0 = np.zeros(10)

        # Set options
        kwargs = {}
        if method.startswith('fmin'):
            routine = getattr(optimize, method)
            if method == 'fmin_slsqp':
                kwargs['iter'] = 5
            elif method == 'fmin_tnc':
                kwargs['maxfun'] = 100
            else:
                kwargs['maxiter'] = 5
        else:
            def routine(*a, **kw):
                kw['method'] = method
                return optimize.minimize(*a, **kw)

            if method == 'tnc':
                kwargs['options'] = dict(maxiter=100)
            else:
                kwargs['options'] = dict(maxiter=5)

        if method in ('fmin_ncg',):
            kwargs['fprime'] = jac
        elif method in ('newton-cg',):
            kwargs['jac'] = jac
        elif method in ('trust-krylov', 'trust-exact', 'trust-ncg', 'dogleg',
                        'trust-constr'):
            kwargs['jac'] = jac
            kwargs['hess'] = hess

        # Run with callback
        results = []

        def callback(x, *args, **kwargs):
            results.append((x, np.copy(x)))

        sol = routine(func, x0, callback=callback, **kwargs)

        # Check returned arrays coincide with their copies
        # and have no memory overlap
        assert_(len(results) > 2)
        assert_(all(np.all(x == y) for x, y in results))
        assert_(not any(np.may_share_memory(x[0], y[0])
                        for x, y in itertools.combinations(results, 2)))

    @pytest.mark.parametrize('method', ['nelder-mead', 'powell', 'cg',
                                        'bfgs', 'newton-cg', 'l-bfgs-b',
                                        'tnc', 'cobyla', 'slsqp'])
    def test_no_increase(self, method):
        # Check that the solver doesn't return a value worse than the
        # initial point.

        def func(x):
            return (x - 1)**2

        def bad_grad(x):
            # purposefully invalid gradient function, simulates a case
            # where line searches start failing
            return 2*(x - 1) * (-1) - 2

        x0 = np.array([2.0])
        f0 = func(x0)
        jac = bad_grad
        if method in ['nelder-mead', 'powell', 'cobyla']:
            jac = None
        sol = optimize.minimize(func, x0, jac=jac, method=method,
                                options=dict(maxiter=20))
        assert_equal(func(sol.x), sol.fun)

        if method == 'slsqp':
            pytest.xfail("SLSQP returns slightly worse")
        assert_(func(sol.x) <= f0)

    def test_slsqp_respect_bounds(self):
        # Regression test for gh-3108
        def f(x):
            return sum((x - np.array([1., 2., 3., 4.]))**2)

        def cons(x):
            a = np.array([[-1, -1, -1, -1], [-3, -3, -2, -1]])
            return np.concatenate([np.dot(a, x) + np.array([5, 10]), x])

        x0 = np.array([0.5, 1., 1.5, 2.])
        res = optimize.minimize(f, x0, method='slsqp',
                                constraints={'type': 'ineq', 'fun': cons})
        assert_allclose(res.x, np.array([0., 2, 5, 8])/3, atol=1e-12)

    def test_minimize_automethod(self):
        def f(x):
            return x**2

        def cons(x):
            return x - 2

        x0 = np.array([10.])
        sol_0 = optimize.minimize(f, x0)
        sol_1 = optimize.minimize(f, x0, constraints=[{'type': 'ineq',
                                                       'fun': cons}])
        sol_2 = optimize.minimize(f, x0, bounds=[(5, 10)])
        sol_3 = optimize.minimize(f, x0,
                                  constraints=[{'type': 'ineq', 'fun': cons}],
                                  bounds=[(5, 10)])
        sol_4 = optimize.minimize(f, x0,
                                  constraints=[{'type': 'ineq', 'fun': cons}],
                                  bounds=[(1, 10)])
        for sol in [sol_0, sol_1, sol_2, sol_3, sol_4]:
            assert_(sol.success)
        assert_allclose(sol_0.x, 0, atol=1e-7)
        assert_allclose(sol_1.x, 2, atol=1e-7)
        assert_allclose(sol_2.x, 5, atol=1e-7)
        assert_allclose(sol_3.x, 5, atol=1e-7)
        assert_allclose(sol_4.x, 2, atol=1e-7)

    def test_minimize_coerce_args_param(self):
        # Regression test for gh-3503
        def Y(x, c):
            return np.sum((x-c)**2)

        def dY_dx(x, c=None):
            return 2*(x-c)

        c = np.array([3, 1, 4, 1, 5, 9, 2, 6, 5, 3, 5])
        xinit = np.random.randn(len(c))
        optimize.minimize(Y, xinit, jac=dY_dx, args=(c), method="BFGS")

    def test_initial_step_scaling(self):
        # Check that optimizer initial step is not huge even if the
        # function and gradients are

        scales = [1e-50, 1, 1e50]
        methods = ['CG', 'BFGS', 'L-BFGS-B', 'Newton-CG']

        def f(x):
            if first_step_size[0] is None and x[0] != x0[0]:
                first_step_size[0] = abs(x[0] - x0[0])
            if abs(x).max() > 1e4:
                raise AssertionError("Optimization stepped far away!")
            return scale*(x[0] - 1)**2

        def g(x):
            return np.array([scale*(x[0] - 1)])

        for scale, method in itertools.product(scales, methods):
            if method in ('CG', 'BFGS'):
                options = dict(gtol=scale*1e-8)
            else:
                options = dict()

            if scale < 1e-10 and method in ('L-BFGS-B', 'Newton-CG'):
                # XXX: return initial point if they see small gradient
                continue

            x0 = [-1.0]
            first_step_size = [None]
            res = optimize.minimize(f, x0, jac=g, method=method,
                                    options=options)

            err_msg = "{0} {1}: {2}: {3}".format(method, scale,
                                                 first_step_size,
                                                 res)

            assert_(res.success, err_msg)
            assert_allclose(res.x, [1.0], err_msg=err_msg)
            assert_(res.nit <= 3, err_msg)

            if scale > 1e-10:
                if method in ('CG', 'BFGS'):
                    assert_allclose(first_step_size[0], 1.01, err_msg=err_msg)
                else:
                    # Newton-CG and L-BFGS-B use different logic for the first
                    # step, but are both scaling invariant with step sizes ~ 1
                    assert_(first_step_size[0] > 0.5 and
                            first_step_size[0] < 3, err_msg)
            else:
                # step size has upper bound of ||grad||, so line
                # search makes many small steps
                pass

    @pytest.mark.parametrize('method', ['nelder-mead', 'powell', 'cg', 'bfgs',
                                        'newton-cg', 'l-bfgs-b', 'tnc',
                                        'cobyla', 'slsqp', 'trust-constr',
                                        'dogleg', 'trust-ncg', 'trust-exact',
                                        'trust-krylov'])
    def test_nan_values(self, method):
        # Check nan values result to failed exit status
        np.random.seed(1234)

        count = [0]

        def func(x):
            return np.nan

        def func2(x):
            count[0] += 1
            if count[0] > 2:
                return np.nan
            else:
                return np.random.rand()

        def grad(x):
            return np.array([1.0])

        def hess(x):
            return np.array([[1.0]])

        x0 = np.array([1.0])

        needs_grad = method in ('newton-cg', 'trust-krylov', 'trust-exact',
                                'trust-ncg', 'dogleg')
        needs_hess = method in ('trust-krylov', 'trust-exact', 'trust-ncg',
                                'dogleg')

        funcs = [func, func2]
        grads = [grad] if needs_grad else [grad, None]
        hesss = [hess] if needs_hess else [hess, None]

        with np.errstate(invalid='ignore'), suppress_warnings() as sup:
            sup.filter(UserWarning, "delta_grad == 0.*")
            sup.filter(RuntimeWarning, ".*does not use Hessian.*")
            sup.filter(RuntimeWarning, ".*does not use gradient.*")

            for f, g, h in itertools.product(funcs, grads, hesss):
                count = [0]
                sol = optimize.minimize(f, x0, jac=g, hess=h, method=method,
                                        options=dict(maxiter=20))
                assert_equal(sol.success, False)


class TestLBFGSBBounds(object):
    def setup_method(self):
        self.bounds = ((1, None), (None, None))
        self.solution = (1, 0)

    def fun(self, x, p=2.0):
        return 1.0 / p * (x[0]**p + x[1]**p)

    def jac(self, x, p=2.0):
        return x**(p - 1)

    def fj(self, x, p=2.0):
        return self.fun(x, p), self.jac(x, p)

    def test_l_bfgs_b_bounds(self):
        x, f, d = optimize.fmin_l_bfgs_b(self.fun, [0, -1],
                                         fprime=self.jac,
                                         bounds=self.bounds)
        assert_(d['warnflag'] == 0, d['task'])
        assert_allclose(x, self.solution, atol=1e-6)

    def test_l_bfgs_b_funjac(self):
        # L-BFGS-B with fun and jac combined and extra arguments
        x, f, d = optimize.fmin_l_bfgs_b(self.fj, [0, -1], args=(2.0, ),
                                         bounds=self.bounds)
        assert_(d['warnflag'] == 0, d['task'])
        assert_allclose(x, self.solution, atol=1e-6)

    def test_minimize_l_bfgs_b_bounds(self):
        # Minimize with method='L-BFGS-B' with bounds
        res = optimize.minimize(self.fun, [0, -1], method='L-BFGS-B',
                                jac=self.jac, bounds=self.bounds)
        assert_(res['success'], res['message'])
        assert_allclose(res.x, self.solution, atol=1e-6)


class TestOptimizeScalar(object):
    def setup_method(self):
        self.solution = 1.5

    def fun(self, x, a=1.5):
        """Objective function"""
        return (x - a)**2 - 0.8

    def test_brent(self):
        x = optimize.brent(self.fun)
        assert_allclose(x, self.solution, atol=1e-6)

        x = optimize.brent(self.fun, brack=(-3, -2))
        assert_allclose(x, self.solution, atol=1e-6)

        x = optimize.brent(self.fun, full_output=True)
        assert_allclose(x[0], self.solution, atol=1e-6)

        x = optimize.brent(self.fun, brack=(-15, -1, 15))
        assert_allclose(x, self.solution, atol=1e-6)

    def test_golden(self):
        x = optimize.golden(self.fun)
        assert_allclose(x, self.solution, atol=1e-6)

        x = optimize.golden(self.fun, brack=(-3, -2))
        assert_allclose(x, self.solution, atol=1e-6)

        x = optimize.golden(self.fun, full_output=True)
        assert_allclose(x[0], self.solution, atol=1e-6)

        x = optimize.golden(self.fun, brack=(-15, -1, 15))
        assert_allclose(x, self.solution, atol=1e-6)

        x = optimize.golden(self.fun, tol=0)
        assert_allclose(x, self.solution)

        maxiter_test_cases = [0, 1, 5]
        for maxiter in maxiter_test_cases:
            x0 = optimize.golden(self.fun, maxiter=0, full_output=True)
            x = optimize.golden(self.fun, maxiter=maxiter, full_output=True)
            nfev0, nfev = x0[2], x[2]
            assert_equal(nfev - nfev0, maxiter)

    def test_fminbound(self):
        x = optimize.fminbound(self.fun, 0, 1)
        assert_allclose(x, 1, atol=1e-4)

        x = optimize.fminbound(self.fun, 1, 5)
        assert_allclose(x, self.solution, atol=1e-6)

        x = optimize.fminbound(self.fun, np.array([1]), np.array([5]))
        assert_allclose(x, self.solution, atol=1e-6)
        assert_raises(ValueError, optimize.fminbound, self.fun, 5, 1)

    def test_fminbound_scalar(self):
        with pytest.raises(ValueError, match='.*must be scalar.*'):
            optimize.fminbound(self.fun, np.zeros((1, 2)), 1)

        x = optimize.fminbound(self.fun, 1, np.array(5))
        assert_allclose(x, self.solution, atol=1e-6)

    def test_minimize_scalar(self):
        # combine all tests above for the minimize_scalar wrapper
        x = optimize.minimize_scalar(self.fun).x
        assert_allclose(x, self.solution, atol=1e-6)

        x = optimize.minimize_scalar(self.fun, method='Brent')
        assert_(x.success)

        x = optimize.minimize_scalar(self.fun, method='Brent',
                                     options=dict(maxiter=3))
        assert_(not x.success)

        x = optimize.minimize_scalar(self.fun, bracket=(-3, -2),
                                     args=(1.5, ), method='Brent').x
        assert_allclose(x, self.solution, atol=1e-6)

        x = optimize.minimize_scalar(self.fun, method='Brent',
                                     args=(1.5,)).x
        assert_allclose(x, self.solution, atol=1e-6)

        x = optimize.minimize_scalar(self.fun, bracket=(-15, -1, 15),
                                     args=(1.5, ), method='Brent').x
        assert_allclose(x, self.solution, atol=1e-6)

        x = optimize.minimize_scalar(self.fun, bracket=(-3, -2),
                                     args=(1.5, ), method='golden').x
        assert_allclose(x, self.solution, atol=1e-6)

        x = optimize.minimize_scalar(self.fun, method='golden',
                                     args=(1.5,)).x
        assert_allclose(x, self.solution, atol=1e-6)

        x = optimize.minimize_scalar(self.fun, bracket=(-15, -1, 15),
                                     args=(1.5, ), method='golden').x
        assert_allclose(x, self.solution, atol=1e-6)

        x = optimize.minimize_scalar(self.fun, bounds=(0, 1), args=(1.5,),
                                     method='Bounded').x
        assert_allclose(x, 1, atol=1e-4)

        x = optimize.minimize_scalar(self.fun, bounds=(1, 5), args=(1.5, ),
                                     method='bounded').x
        assert_allclose(x, self.solution, atol=1e-6)

        x = optimize.minimize_scalar(self.fun, bounds=(np.array([1]),
                                                       np.array([5])),
                                     args=(np.array([1.5]), ),
                                     method='bounded').x
        assert_allclose(x, self.solution, atol=1e-6)

        assert_raises(ValueError, optimize.minimize_scalar, self.fun,
                      bounds=(5, 1), method='bounded', args=(1.5, ))

        assert_raises(ValueError, optimize.minimize_scalar, self.fun,
                      bounds=(np.zeros(2), 1), method='bounded', args=(1.5, ))

        x = optimize.minimize_scalar(self.fun, bounds=(1, np.array(5)),
                                     method='bounded').x
        assert_allclose(x, self.solution, atol=1e-6)

    def test_minimize_scalar_custom(self):
        # This function comes from the documentation example.
        def custmin(fun, bracket, args=(), maxfev=None, stepsize=0.1,
                    maxiter=100, callback=None, **options):
            bestx = (bracket[1] + bracket[0]) / 2.0
            besty = fun(bestx)
            funcalls = 1
            niter = 0
            improved = True
            stop = False

            while improved and not stop and niter < maxiter:
                improved = False
                niter += 1
                for testx in [bestx - stepsize, bestx + stepsize]:
                    testy = fun(testx, *args)
                    funcalls += 1
                    if testy < besty:
                        besty = testy
                        bestx = testx
                        improved = True
                if callback is not None:
                    callback(bestx)
                if maxfev is not None and funcalls >= maxfev:
                    stop = True
                    break

            return optimize.OptimizeResult(fun=besty, x=bestx, nit=niter,
                                           nfev=funcalls, success=(niter > 1))

        res = optimize.minimize_scalar(self.fun, bracket=(0, 4),
                                       method=custmin,
                                       options=dict(stepsize=0.05))
        assert_allclose(res.x, self.solution, atol=1e-6)

    def test_minimize_scalar_coerce_args_param(self):
        # Regression test for gh-3503
        optimize.minimize_scalar(self.fun, args=1.5)

    @pytest.mark.parametrize('method', ['brent', 'bounded', 'golden'])
    def test_nan_values(self, method):
        # Check nan values result to failed exit status
        np.random.seed(1234)

        count = [0]

        def func(x):
            count[0] += 1
            if count[0] > 4:
                return np.nan
            else:
                return x**2 + 0.1 * np.sin(x)

        bracket = (-1, 0, 1)
        bounds = (-1, 1)

        with np.errstate(invalid='ignore'), suppress_warnings() as sup:
            sup.filter(UserWarning, "delta_grad == 0.*")
            sup.filter(RuntimeWarning, ".*does not use Hessian.*")
            sup.filter(RuntimeWarning, ".*does not use gradient.*")

            count = [0]
            sol = optimize.minimize_scalar(func, bracket=bracket,
                                           bounds=bounds, method=method,
                                           options=dict(maxiter=20))
            assert_equal(sol.success, False)


def test_brent_negative_tolerance():
    assert_raises(ValueError, optimize.brent, np.cos, tol=-.01)


class TestNewtonCg(object):
    def test_rosenbrock(self):
        x0 = np.array([-1.2, 1.0])
        sol = optimize.minimize(optimize.rosen, x0,
                                jac=optimize.rosen_der,
                                hess=optimize.rosen_hess,
                                tol=1e-5,
                                method='Newton-CG')
        assert_(sol.success, sol.message)
        assert_allclose(sol.x, np.array([1, 1]), rtol=1e-4)

    def test_himmelblau(self):
        x0 = np.array(himmelblau_x0)
        sol = optimize.minimize(himmelblau,
                                x0,
                                jac=himmelblau_grad,
                                hess=himmelblau_hess,
                                method='Newton-CG',
                                tol=1e-6)
        assert_(sol.success, sol.message)
        assert_allclose(sol.x, himmelblau_xopt, rtol=1e-4)
        assert_allclose(sol.fun, himmelblau_min, atol=1e-4)


class TestRosen(object):

    def test_hess(self):
        # Compare rosen_hess(x) times p with rosen_hess_prod(x,p). See gh-1775.
        x = np.array([3, 4, 5])
        p = np.array([2, 2, 2])
        hp = optimize.rosen_hess_prod(x, p)
        dothp = np.dot(optimize.rosen_hess(x), p)
        assert_equal(hp, dothp)


def himmelblau(p):
    """
    R^2 -> R^1 test function for optimization. The function has four local
    minima where himmelblau(xopt) == 0.
    """
    x, y = p
    a = x*x + y - 11
    b = x + y*y - 7
    return a*a + b*b


def himmelblau_grad(p):
    x, y = p
    return np.array([4*x**3 + 4*x*y - 42*x + 2*y**2 - 14,
                     2*x**2 + 4*x*y + 4*y**3 - 26*y - 22])


def himmelblau_hess(p):
    x, y = p
    return np.array([[12*x**2 + 4*y - 42, 4*x + 4*y],
                     [4*x + 4*y, 4*x + 12*y**2 - 26]])


himmelblau_x0 = [-0.27, -0.9]
himmelblau_xopt = [3, 2]
himmelblau_min = 0.0


def test_minimize_multiple_constraints():
    # Regression test for gh-4240.
    def func(x):
        return np.array([25 - 0.2 * x[0] - 0.4 * x[1] - 0.33 * x[2]])

    def func1(x):
        return np.array([x[1]])

    def func2(x):
        return np.array([x[2]])

    cons = ({'type': 'ineq', 'fun': func},
            {'type': 'ineq', 'fun': func1},
            {'type': 'ineq', 'fun': func2})

    f = lambda x: -1 * (x[0] + x[1] + x[2])

    res = optimize.minimize(f, [0, 0, 0], method='SLSQP', constraints=cons)
    assert_allclose(res.x, [125, 0, 0], atol=1e-10)


class TestOptimizeResultAttributes(object):
    # Test that all minimizers return an OptimizeResult containing
    # all the OptimizeResult attributes
    def setup_method(self):
        self.x0 = [5, 5]
        self.func = optimize.rosen
        self.jac = optimize.rosen_der
        self.hess = optimize.rosen_hess
        self.hessp = optimize.rosen_hess_prod
        self.bounds = [(0., 10.), (0., 10.)]

    def test_attributes_present(self):
        attributes = ['nit', 'nfev', 'x', 'success', 'status', 'fun',
                      'message']
        skip = {'cobyla': ['nit']}
        for method in MINIMIZE_METHODS:
            with suppress_warnings() as sup:
                sup.filter(RuntimeWarning,
                           ("Method .+ does not use (gradient|Hessian.*)"
                            " information"))
                res = optimize.minimize(self.func, self.x0, method=method,
                                        jac=self.jac, hess=self.hess,
                                        hessp=self.hessp)
            for attribute in attributes:
                if method in skip and attribute in skip[method]:
                    continue

                assert_(hasattr(res, attribute))
                assert_(attribute in dir(res))


def f1(z, *params):
    x, y = z
    a, b, c, d, e, f, g, h, i, j, k, l, scale = params
    return (a * x**2 + b * x * y + c * y**2 + d*x + e*y + f)


def f2(z, *params):
    x, y = z
    a, b, c, d, e, f, g, h, i, j, k, l, scale = params
    return (-g*np.exp(-((x-h)**2 + (y-i)**2) / scale))


def f3(z, *params):
    x, y = z
    a, b, c, d, e, f, g, h, i, j, k, l, scale = params
    return (-j*np.exp(-((x-k)**2 + (y-l)**2) / scale))


def brute_func(z, *params):
    return f1(z, *params) + f2(z, *params) + f3(z, *params)


class TestBrute:
    # Test the "brute force" method
    def setup_method(self):
        self.params = (2, 3, 7, 8, 9, 10, 44, -1, 2, 26, 1, -2, 0.5)
        self.rranges = (slice(-4, 4, 0.25), slice(-4, 4, 0.25))
        self.solution = np.array([-1.05665192, 1.80834843])

    def brute_func(self, z, *params):
        # an instance method optimizing
        return brute_func(z, *params)

    def test_brute(self):
        # test fmin
        resbrute = optimize.brute(brute_func, self.rranges, args=self.params,
                                  full_output=True, finish=optimize.fmin)
        assert_allclose(resbrute[0], self.solution, atol=1e-3)
        assert_allclose(resbrute[1], brute_func(self.solution, *self.params),
                        atol=1e-3)

        # test minimize
        resbrute = optimize.brute(brute_func, self.rranges, args=self.params,
                                  full_output=True,
                                  finish=optimize.minimize)
        assert_allclose(resbrute[0], self.solution, atol=1e-3)
        assert_allclose(resbrute[1], brute_func(self.solution, *self.params),
                        atol=1e-3)

        # test that brute can optimize an instance method (the other tests use
        # a non-class based function
        resbrute = optimize.brute(self.brute_func, self.rranges,
                                  args=self.params, full_output=True,
                                  finish=optimize.minimize)
        assert_allclose(resbrute[0], self.solution, atol=1e-3)

    def test_1D(self):
        # test that for a 1-D problem the test function is passed an array,
        # not a scalar.
        def f(x):
            assert_(len(x.shape) == 1)
            assert_(x.shape[0] == 1)
            return x ** 2

        optimize.brute(f, [(-1, 1)], Ns=3, finish=None)

    @pytest.mark.skipif(multiprocessing.get_start_method() != 'fork',
                        reason=('multiprocessing with spawn method is not'
                                ' compatible with pytest.'))
    def test_workers(self):
        # check that parallel evaluation works
        resbrute = optimize.brute(brute_func, self.rranges, args=self.params,
                                  full_output=True, finish=None)

        resbrute1 = optimize.brute(brute_func, self.rranges, args=self.params,
                                   full_output=True, finish=None, workers=2)

        assert_allclose(resbrute1[-1], resbrute[-1])
        assert_allclose(resbrute1[0], resbrute[0])


class TestIterationLimits(object):
    # Tests that optimisation does not give up before trying requested
    # number of iterations or evaluations. And that it does not succeed
    # by exceeding the limits.
    def setup_method(self):
        self.funcalls = 0

    def slow_func(self, v):
        self.funcalls += 1
        r, t = np.sqrt(v[0]**2+v[1]**2), np.arctan2(v[0], v[1])
        return np.sin(r*20 + t)+r*0.5

    def test_neldermead_limit(self):
        self.check_limits("Nelder-Mead", 200)

    def test_powell_limit(self):
        self.check_limits("powell", 1000)

    def check_limits(self, method, default_iters):
        for start_v in [[0.1, 0.1], [1, 1], [2, 2]]:
            for mfev in [50, 500, 5000]:
                self.funcalls = 0
                res = optimize.minimize(self.slow_func, start_v,
                                        method=method,
                                        options={"maxfev": mfev})
                assert_(self.funcalls == res["nfev"])
                if res["success"]:
                    assert_(res["nfev"] < mfev)
                else:
                    assert_(res["nfev"] >= mfev)
            for mit in [50, 500, 5000]:
                res = optimize.minimize(self.slow_func, start_v,
                                        method=method,
                                        options={"maxiter": mit})
                if res["success"]:
                    assert_(res["nit"] <= mit)
                else:
                    assert_(res["nit"] >= mit)
            for mfev, mit in [[50, 50], [5000, 5000], [5000, np.inf]]:
                self.funcalls = 0
                res = optimize.minimize(self.slow_func, start_v,
                                        method=method,
                                        options={"maxiter": mit,
                                                 "maxfev": mfev})
                assert_(self.funcalls == res["nfev"])
                if res["success"]:
                    assert_(res["nfev"] < mfev and res["nit"] <= mit)
                else:
                    assert_(res["nfev"] >= mfev or res["nit"] >= mit)
            for mfev, mit in [[np.inf, None], [None, np.inf]]:
                self.funcalls = 0
                res = optimize.minimize(self.slow_func, start_v,
                                        method=method,
                                        options={"maxiter": mit,
                                                 "maxfev": mfev})
                assert_(self.funcalls == res["nfev"])
                if res["success"]:
                    if mfev is None:
                        assert_(res["nfev"] < default_iters*2)
                    else:
                        assert_(res["nit"] <= default_iters*2)
                else:
                    assert_(res["nfev"] >= default_iters*2 or
<<<<<<< HEAD
                        res["nit"] >= default_iters*2)


def test_result_x_shape_when_len_x_is_one():
    def fun(x):
        return x * x

    def jac(x):
        return 2. * x

    def hess(x):
        return np.array([[2.]])

    methods = ['Nelder-Mead', 'Powell', 'CG', 'BFGS', 'L-BFGS-B', 'TNC', 'COBYLA', 'SLSQP']
    for method in methods:
        res = optimize.minimize(fun, np.array([0.1]), method=method)
        assert res.x.shape == (1,)
    # use jac+hess
    methods = ['trust-constr', 'dogleg', 'trust-ncg', 'trust-exact', 'trust-krylov', 'Newton-CG']
    for method in methods:
        res = optimize.minimize(fun, np.array([0.1]), method=method, jac=jac, hess=hess)
        assert res.x.shape == (1,)
=======
                            res["nit"] >= default_iters*2)
>>>>>>> 6bbbf6ba
<|MERGE_RESOLUTION|>--- conflicted
+++ resolved
@@ -1515,7 +1515,6 @@
                         assert_(res["nit"] <= default_iters*2)
                 else:
                     assert_(res["nfev"] >= default_iters*2 or
-<<<<<<< HEAD
                         res["nit"] >= default_iters*2)
 
 
@@ -1537,7 +1536,4 @@
     methods = ['trust-constr', 'dogleg', 'trust-ncg', 'trust-exact', 'trust-krylov', 'Newton-CG']
     for method in methods:
         res = optimize.minimize(fun, np.array([0.1]), method=method, jac=jac, hess=hess)
-        assert res.x.shape == (1,)
-=======
-                            res["nit"] >= default_iters*2)
->>>>>>> 6bbbf6ba
+        assert res.x.shape == (1,)